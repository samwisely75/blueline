[package]
name = "blueline"
version = "0.27.0"
authors = ["Sam Wisely <samwisely75@gmail.com>"]
description = "A lightweight, profile-based HTTP client with REPL interface"
edition = "2021"
license = "Elastic-2.0"
repository = "https://github.com/samwisely75/blueline"
homepage = "https://github.com/samwisely75/blueline"
readme = "README.md"
keywords = ["http", "client", "cli", "repl", "api"]
categories = ["command-line-utilities", "web-programming::http-client"]

# Package metadata for deb/rpm generation
[package.metadata.deb]
maintainer = "Sam Wisely"
copyright = "2025, Sam Wisely"
extended-description = "A fast, modern HTTP client with REPL interface and profile-based configuration for the command line. Features vi-style navigation and interactive HTTP request testing."
depends = "$auto"
section = "net"
priority = "optional"
assets = [
    ["target/release/blueline", "usr/bin/", "755"],
    ["README.md", "usr/share/doc/blueline/", "644"],
]

[package.metadata.generate-rpm]
license = "Elastic-2.0"
summary = "A lightweight, profile-based HTTP client with REPL interface"
post_install_script = """echo "Setting up blueline..."
echo "blueline installed successfully!"
echo "See documentation: https://github.com/samwisely75/blueline\""""
assets = [
    { source = "target/release/blueline", dest = "/usr/bin/blueline", mode = "755" },
    { source = "README.md", dest = "/usr/share/doc/blueline/README.md", mode = "644" },
]

[dependencies]
bluenote = { git = "https://github.com/samwisely75/bluenote.git", branch = "main" }
anyhow = "1.0"
tokio = { version = "1.44.0", features = ["full"] }
clap = { version = "4.5.28", features = ["derive"] }
tracing = "0.1.41"
tracing-subscriber = { version = "0.3.19", features = [ "chrono", "env-filter" ] }
tracing-appender = "0.2"
serde_json = "1.0"
crossterm = "0.28"
colored = "2.0"
humantime = "2.1"
unicode-width = "0.1"
unicode-segmentation = "1.11"
<<<<<<< HEAD
icu_segmenter = "2.0.0"
vte = "0.13"
=======
cjk = "0.2"
>>>>>>> 00577e9e
# rustyline = "12.0"

[dev-dependencies]
tempfile = "3.19.1"
cucumber = "0.21"
tokio-test = "0.4"
wiremock = "0.6"
serial_test = "3.2"
vte = "0.13"<|MERGE_RESOLUTION|>--- conflicted
+++ resolved
@@ -49,12 +49,8 @@
 humantime = "2.1"
 unicode-width = "0.1"
 unicode-segmentation = "1.11"
-<<<<<<< HEAD
-icu_segmenter = "2.0.0"
+cjk = "0.2"
 vte = "0.13"
-=======
-cjk = "0.2"
->>>>>>> 00577e9e
 # rustyline = "12.0"
 
 [dev-dependencies]
