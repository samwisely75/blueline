--- conflicted
+++ resolved
@@ -289,14 +289,10 @@
     ) -> Result<()> {
         // Check if we're in visual mode and have a selection
         let mode = view_model.get_mode();
-<<<<<<< HEAD
         if matches!(
             mode,
             EditorMode::Visual | EditorMode::VisualLine | EditorMode::VisualBlock
         ) {
-=======
-        if matches!(mode, EditorMode::Visual) {
->>>>>>> e24823c9
             tracing::trace!("render_text_with_selection: Visual mode detected, pane={:?}, line_number={:?}, logical_line={}, text='{}'", pane, line_number, logical_line, text);
 
             // BUGFIX: Use logical_line directly instead of relying on line_number
@@ -305,6 +301,7 @@
             // logical line number regardless of whether this is a continuation or not.
             let chars: Vec<char> = text.chars().collect();
             let selection_state = view_model.get_visual_selection();
+
             let tab_width = view_model.pane_manager().get_tab_width();
 
             tracing::trace!(
@@ -319,7 +316,6 @@
                     crate::repl::events::LogicalPosition::new(logical_line, logical_start_col);
                 let is_selected = view_model.is_position_selected(position, pane);
 
-<<<<<<< HEAD
                 if is_selected {
                     tracing::debug!(
                         "render_text_with_selection: highlighting empty line with virtual character at {:?}",
@@ -348,77 +344,59 @@
 
                     let is_selected = view_model.is_position_selected(position, pane);
 
-                    if is_selected {
-                        tracing::debug!(
-                            "render_text_with_selection: highlighting character '{}' at {:?}",
-                            ch,
-                            position
-                        );
-                        // Apply visual selection styling: inverse + blue
-                        write!(
-                            self.render_stream,
-                            "{}{}{ch}{}",
-                            ansi::BG_SELECTED,
-                            ansi::FG_SELECTED,
-                            ansi::RESET
-                        )?
-                    } else {
-                        // Normal character rendering
-                        write!(self.render_stream, "{ch}")?
-=======
-                match *ch {
-                    '\t' => {
-                        // Simple tab: always render tab_width spaces
-                        let spaces_to_next_tab = if tab_width > 0 {
-                            tab_width
-                        } else {
-                            0 // No expansion if tab width is 0
-                        };
-
-                        if is_selected {
-                            tracing::debug!(
-                                "render_text_with_selection: highlighting tab ({} spaces) at {:?}",
-                                spaces_to_next_tab,
-                                position
-                            );
-                            // Render highlighted spaces for the full tab expansion
-                            for _ in 0..spaces_to_next_tab {
+                    match *ch {
+                        '\t' => {
+                            // Simple tab: always render tab_width spaces
+                            let spaces_to_next_tab = if tab_width > 0 {
+                                tab_width
+                            } else {
+                                0 // No expansion if tab width is 0
+                            };
+
+                            if is_selected {
+                                tracing::debug!(
+                                    "render_text_with_selection: highlighting tab ({} spaces) at {:?}",
+                                    spaces_to_next_tab,
+                                    position
+                                );
+                                // Render highlighted spaces for the full tab expansion
+                                for _ in 0..spaces_to_next_tab {
+                                    write!(
+                                        self.render_stream,
+                                        "{}{} {}",
+                                        ansi::BG_SELECTED,
+                                        ansi::FG_SELECTED,
+                                        ansi::RESET
+                                    )?;
+                                }
+                            } else {
+                                // Render regular spaces for the full tab expansion
+                                for _ in 0..spaces_to_next_tab {
+                                    write!(self.render_stream, " ")?;
+                                }
+                            }
+                        }
+                        _ => {
+                            // Regular character handling
+                            if is_selected {
+                                tracing::debug!(
+                                    "render_text_with_selection: highlighting character '{}' at {:?}",
+                                    ch,
+                                    position
+                                );
+                                // Apply visual selection styling: inverse + blue
                                 write!(
                                     self.render_stream,
-                                    "{}{} {}",
+                                    "{}{}{ch}{}",
                                     ansi::BG_SELECTED,
                                     ansi::FG_SELECTED,
                                     ansi::RESET
-                                )?;
-                            }
-                        } else {
-                            // Render regular spaces for the full tab expansion
-                            for _ in 0..spaces_to_next_tab {
-                                write!(self.render_stream, " ")?;
+                                )?
+                            } else {
+                                // Normal character rendering
+                                write!(self.render_stream, "{ch}")?
                             }
                         }
-                    }
-                    _ => {
-                        // Regular character handling
-                        if is_selected {
-                            tracing::debug!(
-                                "render_text_with_selection: highlighting character '{}' at {:?}",
-                                ch,
-                                position
-                            );
-                            // Apply visual selection styling: inverse + blue
-                            write!(
-                                self.render_stream,
-                                "{}{}{ch}{}",
-                                ansi::BG_SELECTED,
-                                ansi::FG_SELECTED,
-                                ansi::RESET
-                            )?
-                        } else {
-                            // Normal character rendering
-                            write!(self.render_stream, "{ch}")?
-                        }
->>>>>>> e24823c9
                     }
                 }
             }
