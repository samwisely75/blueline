//! # View Layer for REPL Architecture
//!
//! Views are responsible for rendering and handling terminal display.
//! They subscribe to view events and update the display accordingly.

use crate::repl::events::{EditorMode, Pane, ViewEvent};
use crate::repl::io::RenderStream;
use crate::repl::view_models::ViewModel;
use anyhow::Result;
// Import ANSI escape codes from the separate module
use super::ansi_escape_codes as ansi;

/// Line rendering information to reduce function parameter count
#[derive(Debug)]
struct LineInfo<'a> {
    text: &'a str,
    line_number: Option<usize>,
    is_continuation: bool,
    logical_start_col: usize,
    logical_line: usize,
}

// Helper macro for safe flush operations
macro_rules! safe_flush {
    ($writer:expr) => {
        $writer.flush().map_err(anyhow::Error::from)
    };
}

use unicode_width::UnicodeWidthChar;

/// Trait for rendering views
pub trait ViewRenderer {
    /// Initialize the terminal for rendering
    fn initialize(&mut self) -> Result<()>;

    /// Render the full application state
    fn render_full(&mut self, view_model: &ViewModel) -> Result<()>;

    /// Render only specific pane
    fn render_pane(&mut self, view_model: &ViewModel, pane: Pane) -> Result<()>;

    /// Render partial pane from start_line to bottom of visible area
    fn render_pane_partial(
        &mut self,
        view_model: &ViewModel,
        pane: Pane,
        start_line: usize,
    ) -> Result<()>;

    /// Update cursor position only
    fn render_cursor(&mut self, view_model: &ViewModel) -> Result<()>;

    /// Render status bar
    fn render_status_bar(&mut self, view_model: &ViewModel) -> Result<()>;

    /// Render only position indicator in status bar (for reduced flickering)
    fn render_position_indicator(&mut self, view_model: &ViewModel) -> Result<()>;

    /// Handle view events
    fn handle_view_event(&mut self, event: &ViewEvent, view_model: &ViewModel) -> Result<()>;

    /// Cleanup terminal on exit
    fn cleanup(&mut self) -> Result<()>;
}

/// Terminal-based view renderer using RenderStream abstraction
pub struct TerminalRenderer<RS: RenderStream> {
    render_stream: RS,
    terminal_size: (u16, u16),
}

impl<RS: RenderStream> TerminalRenderer<RS> {
    /// Create new terminal renderer with RenderStream
    pub fn with_render_stream(render_stream: RS) -> Result<Self> {
        let terminal_size = render_stream.get_size().unwrap_or((80, 24));
        Ok(Self {
            render_stream,
            terminal_size,
        })
    }

    /// Calculate visual length of text, excluding ANSI escape sequences
    /// Accounts for double-byte characters that take 2 terminal columns
    fn visual_length(&self, text: &str) -> usize {
        let mut length = 0;
        let mut in_escape = false;

        for ch in text.chars() {
            if ch == '\x1b' {
                in_escape = true;
            } else if in_escape && ch == 'm' {
                in_escape = false;
            } else if !in_escape {
                // Use unicode-width to get proper display width
                // Most double-byte characters (CJK) have width 2
                if let Some(w) = unicode_width::UnicodeWidthChar::width(ch) {
                    length += w;
                }
                // Control characters and zero-width characters have no width
            }
        }

        length
    }

    /// Update terminal size
    pub fn update_size(&mut self, width: u16, height: u16) {
        self.terminal_size = (width, height);
    }

    /// Get current terminal size
    pub fn terminal_size(&self) -> (u16, u16) {
        self.terminal_size
    }

    /// Render a single line of text at position with line number, with visual selection support
    fn render_line_with_number(
        &mut self,
        view_model: &ViewModel,
        pane: Pane,
        row: u16,
        line_info: &LineInfo,
        line_num_width: usize,
    ) -> Result<()> {
        // Move cursor to the beginning of the line
        self.render_stream.move_cursor(0, row)?;

        #[allow(unused_variables)]
        if let Some(num) = line_info.line_number {
            // Render line number with dimmed style and right alignment (minimum width 3)
            write!(
                self.render_stream,
                "{}{num:>line_num_width$} {}",
                ansi::DIM,
                ansi::RESET
            )?;
        } else if line_info.is_continuation {
            // Continuation line of wrapped text - show blank space
            write!(self.render_stream, "{} ", " ".repeat(line_num_width))?;
        } else {
            // Show tilda for empty lines beyond content (vim-style) with darker gray color
            write!(
                self.render_stream,
                "{}~{} {}",
                ansi::DIM,
                " ".repeat(line_num_width.saturating_sub(1)),
                ansi::RESET
            )?;
        }

        // Calculate how much space is available for text after line number
        let used_width = line_num_width + 1; // line number + space
        let available_width = (self.terminal_size.0 as usize).saturating_sub(used_width);

        // Truncate text to fit within terminal width, accounting for double-byte characters
        let display_text = if self.visual_length(line_info.text) > available_width {
            let mut result = String::new();
            let mut current_width = 0;

            for ch in line_info.text.chars() {
                let char_width = UnicodeWidthChar::width(ch).unwrap_or(0);
                if current_width + char_width > available_width {
                    break;
                }
                result.push(ch);
                current_width += char_width;
            }
            result
        } else {
            line_info.text.to_string()
        };

        // Render text with visual selection highlighting if applicable
        self.render_text_with_selection(
            view_model,
            pane,
            line_info.line_number,
            &display_text,
            line_info.logical_start_col,
            line_info.logical_line,
        )?;

        // Clear rest of line
        write!(self.render_stream, "{}", ansi::CLEAR_LINE)?;

        // Flush to ensure content is displayed
        safe_flush!(self.render_stream)?;

        Ok(())
    }

    /// Render text with visual selection highlighting
    fn render_text_with_selection(
        &mut self,
        view_model: &ViewModel,
        pane: Pane,
        line_number: Option<usize>,
        text: &str,
        logical_start_col: usize,
        logical_line: usize,
    ) -> Result<()> {
        // Check if we're in visual mode and have a selection
        let mode = view_model.get_mode();
        if mode == EditorMode::Visual {
            tracing::trace!("render_text_with_selection: Visual mode detected, pane={:?}, line_number={:?}, logical_line={}, text='{}'", pane, line_number, logical_line, text);

            // BUGFIX: Use logical_line directly instead of relying on line_number
            // For wrapped lines, continuation segments have line_number=None but we still need
            // to render visual selection. The logical_line parameter always contains the correct
            // logical line number regardless of whether this is a continuation or not.
            let chars: Vec<char> = text.chars().collect();
            let selection_state = view_model.get_visual_selection();

            tracing::trace!(
                "render_text_with_selection: selection_state={:?}",
                selection_state
            );

            for (col_index, ch) in chars.iter().enumerate() {
                // BUGFIX: Calculate correct logical column for wrapped lines
                // For wrapped lines, logical_start_col indicates where this display line starts
                // within the original logical line, so we add col_index to get the actual position
                let logical_col = logical_start_col + col_index;
                let position = crate::repl::events::LogicalPosition::new(
                    logical_line, // Use logical_line directly (already 0-based)
                    logical_col,
                );

                let is_selected = view_model.is_position_selected(position, pane);

                if is_selected {
                    tracing::debug!(
                        "render_text_with_selection: highlighting character '{}' at {:?}",
                        ch,
                        position
                    );
                    // Apply visual selection styling: inverse + blue
                    write!(
                        self.render_stream,
                        "{}{}{ch}{}",
                        ansi::BG_SELECTED,
                        ansi::FG_SELECTED,
                        ansi::RESET
                    )?
                } else {
                    // Normal character rendering
                    write!(self.render_stream, "{ch}")?
                }
            }
            return Ok(());
        } else {
            tracing::trace!(
                "render_text_with_selection: Not in visual mode (mode={:?})",
                mode
            );
        }

        // No selection or not in visual mode - render normally
        write!(self.render_stream, "{text}")?;
        Ok(())
    }

    /// Render buffer content in a pane area using display lines
    fn render_buffer_content(
        &mut self,
        view_model: &ViewModel,
        pane: Pane,
        start_row: u16,
        height: u16,
    ) -> Result<()> {
        // Get display lines for rendering from ViewModel
        let display_lines = view_model.get_display_lines_for_rendering(pane, 0, height as usize);
        let line_num_width = view_model.get_line_number_width(pane);

        for (row, display_data) in display_lines.iter().enumerate() {
            let terminal_row = start_row + row as u16;

            match display_data {
                Some((content, line_number, is_continuation, logical_start_col, logical_line)) => {
                    // Render content with optional line number
                    let line_info = LineInfo {
                        text: content,
                        line_number: *line_number,
                        is_continuation: *is_continuation,
                        logical_start_col: *logical_start_col,
                        logical_line: *logical_line,
                    };
                    self.render_line_with_number(
                        view_model,
                        pane,
                        terminal_row,
                        &line_info,
                        line_num_width,
                    )?;
                }
                None => {
                    // Special case: always show line number 1 in request pane
                    if pane == Pane::Request && row == 0 {
                        let line_info = LineInfo {
                            text: "",
                            line_number: Some(1),
                            is_continuation: false,
                            logical_start_col: 0, // logical_start_col is 0 for empty lines
                            logical_line: 0,      // Empty line is logical line 0
                        };
                        self.render_line_with_number(
                            view_model,
                            pane,
                            terminal_row,
                            &line_info,
                            line_num_width,
                        )?;
                    } else {
                        // Beyond content - show tilde
                        let line_info = LineInfo {
                            text: "",
                            line_number: None,
                            is_continuation: false,
                            logical_start_col: 0, // logical_start_col is 0 for tildes
                            logical_line: 0,      // Tildes are beyond content, use 0
                        };
                        self.render_line_with_number(
                            view_model,
                            pane,
                            terminal_row,
                            &line_info,
                            line_num_width,
                        )?;
                    }
                }
            }
        }

        Ok(())
    }

    /// Render pane separator
    #[allow(unused_variables)]
    fn render_separator(&mut self, row: u16) -> Result<()> {
        self.render_stream.move_cursor(0, row)?;
        write!(
            self.render_stream,
            "{}{}{}",
            ansi::FG_SEPARATOR,
            "─".repeat(self.terminal_size.0 as usize),
            ansi::RESET
        )?;
        Ok(())
    }
}

// Default implementation removed - TerminalRenderer requires explicit RenderStream injection

impl<RS: RenderStream> ViewRenderer for TerminalRenderer<RS> {
    fn initialize(&mut self) -> Result<()> {
        // Initialize terminal for rendering
        self.render_stream.enable_raw_mode()?;
        self.render_stream.enter_alternate_screen()?;
        self.render_stream.clear_screen()?;
        self.render_stream.hide_cursor()?;
        Ok(())
    }

    fn render_full(&mut self, view_model: &ViewModel) -> Result<()> {
        // Hide cursor before screen refresh to avoid flickering
        self.render_stream.hide_cursor()?;
        self.render_stream.clear_screen()?;

        let (request_height, response_start, response_height) = view_model
            .pane_manager()
            .get_pane_boundaries(view_model.get_response_status_code().is_some());

        // Render request pane
        self.render_buffer_content(view_model, Pane::Request, 0, request_height)?;

        // Only render separator and response pane if there's an HTTP response
        let has_response = view_model.get_response_status_code().is_some();
        tracing::debug!(
            "render_full: has_response = {}, rendering response pane = {}",
            has_response,
            has_response
        );
        if has_response {
            // Render separator
            self.render_separator(request_height)?;

            // Render response pane
            self.render_buffer_content(
                view_model,
                Pane::Response,
                response_start,
                response_height,
            )?;
        }

        // Render status bar
        self.render_status_bar(view_model)?;

        // Render cursor (this will show cursor in correct position)
        self.render_cursor(view_model)?;
        safe_flush!(self.render_stream)?;

        Ok(())
    }

    fn render_pane(&mut self, view_model: &ViewModel, pane: Pane) -> Result<()> {
        // Cursor hiding is now handled by the controller

        let (request_height, response_start, response_height) = view_model
            .pane_manager()
            .get_pane_boundaries(view_model.get_response_status_code().is_some());

        match pane {
            Pane::Request => {
                self.render_buffer_content(view_model, Pane::Request, 0, request_height)?;
            }
            Pane::Response => {
                // Only render response pane if there's an HTTP response
                if view_model.get_response_status_code().is_some() {
                    self.render_buffer_content(
                        view_model,
                        Pane::Response,
                        response_start,
                        response_height,
                    )?;
                }
            }
        }

        // Don't render cursor here - let the controller handle it once at the end
        safe_flush!(self.render_stream)?;
        Ok(())
    }

    fn render_pane_partial(
        &mut self,
        view_model: &ViewModel,
        pane: Pane,
        start_line: usize,
    ) -> Result<()> {
        // Cursor hiding is now handled by the controller

        let (request_height, response_start, response_height) = view_model
            .pane_manager()
            .get_pane_boundaries(view_model.get_response_status_code().is_some());

        match pane {
            Pane::Request => {
                // Calculate the starting row for the partial redraw
                // BUGFIX: Use saturating_sub to prevent integer underflow panic
                // This prevents crashes when start_line exceeds request_height during scrolling
                let height = (request_height as usize).saturating_sub(start_line);
                let display_lines =
                    view_model.get_display_lines_for_rendering(pane, start_line, height);
                let line_num_width = view_model.get_line_number_width(pane);

                for (idx, display_data) in display_lines.iter().enumerate() {
                    let terminal_row = start_line as u16 + idx as u16;
                    if terminal_row >= request_height {
                        break;
                    }

                    match display_data {
                        Some((
                            content,
                            line_number,
                            is_continuation,
                            logical_start_col,
                            logical_line,
                        )) => {
                            let line_info = LineInfo {
                                text: content,
                                line_number: *line_number,
                                is_continuation: *is_continuation,
                                logical_start_col: *logical_start_col,
                                logical_line: *logical_line,
                            };
                            self.render_line_with_number(
                                view_model,
                                pane,
                                terminal_row,
                                &line_info,
                                line_num_width,
                            )?;
                        }
                        None => {
                            // Special case: always show line number 1 in request pane
                            if pane == Pane::Request && idx == 0 && start_line == 0 {
                                let line_info = LineInfo {
                                    text: "",
                                    line_number: Some(1),
                                    is_continuation: false,
                                    logical_start_col: 0, // logical_start_col is 0 for empty lines
                                    logical_line: 0,      // Empty line is logical line 0
                                };
                                self.render_line_with_number(
                                    view_model,
                                    pane,
                                    terminal_row,
                                    &line_info,
                                    line_num_width,
                                )?;
                            } else {
                                let line_info = LineInfo {
                                    text: "",
                                    line_number: None,
                                    is_continuation: false,
                                    logical_start_col: 0, // logical_start_col is 0 for tildes
                                    logical_line: 0,      // Tildes are beyond content, use 0
                                };
                                self.render_line_with_number(
                                    view_model,
                                    pane,
                                    terminal_row,
                                    &line_info,
                                    line_num_width,
                                )?;
                            }
                        }
                    }
                }
            }
            Pane::Response => {
                if view_model.get_response_status_code().is_some() {
                    // BUGFIX: Use saturating_sub to prevent integer underflow panic
                    // This prevents crashes when start_line exceeds response_height during scrolling
                    let height = (response_height as usize).saturating_sub(start_line);
                    let display_lines =
                        view_model.get_display_lines_for_rendering(pane, start_line, height);
                    let line_num_width = view_model.get_line_number_width(pane);

                    for (idx, display_data) in display_lines.iter().enumerate() {
                        let terminal_row = response_start + start_line as u16 + idx as u16;
                        if terminal_row >= response_start + response_height {
                            break;
                        }

                        match display_data {
                            Some((
                                content,
                                line_number,
                                is_continuation,
                                logical_start_col,
                                logical_line,
                            )) => {
                                let line_info = LineInfo {
                                    text: content,
                                    line_number: *line_number,
                                    is_continuation: *is_continuation,
                                    logical_start_col: *logical_start_col,
                                    logical_line: *logical_line,
                                };
                                self.render_line_with_number(
                                    view_model,
                                    pane,
                                    terminal_row,
                                    &line_info,
                                    line_num_width,
                                )?;
                            }
                            None => {
                                let line_info = LineInfo {
                                    text: "",
                                    line_number: None,
                                    is_continuation: false,
                                    logical_start_col: 0, // logical_start_col is 0 for tildes
                                    logical_line: 0,      // Tildes are beyond content, use 0
                                };
                                self.render_line_with_number(
                                    view_model,
                                    pane,
                                    terminal_row,
                                    &line_info,
                                    line_num_width,
                                )?;
                            }
                        }
                    }
                }
            }
        }

        // Don't render cursor here - let the controller handle it once at the end
        safe_flush!(self.render_stream)?;
        Ok(())
    }

    fn render_cursor(&mut self, view_model: &ViewModel) -> Result<()> {
        // Cursor should be visible in normal editing modes
        // Only hide cursor in command mode when showing command line cursor
        let should_hide_cursor = view_model.get_mode() == EditorMode::Command;
        tracing::debug!(
            "render_cursor: mode = {:?}, should_hide_cursor = {}",
            view_model.get_mode(),
            should_hide_cursor
        );

        if should_hide_cursor {
            tracing::debug!("render_cursor: hiding cursor for command mode");
            self.render_stream.hide_cursor()?;
            safe_flush!(self.render_stream)?;
            return Ok(());
        }

        // Get display cursor position and adjust for line numbers and pane offset
        let display_cursor = view_model.get_display_cursor_position();
        let current_pane = view_model.get_current_pane();
        let line_num_width = view_model.get_line_number_width(current_pane);

        // Get scroll offset to calculate viewport-relative position
        let scroll_offset = view_model.pane_manager().get_current_scroll_offset();

        // Get pane boundaries to calculate response pane offset
        let (_request_height, response_start, _response_height) = view_model
            .pane_manager()
            .get_pane_boundaries(view_model.get_response_status_code().is_some());

<<<<<<< HEAD
        // Calculate viewport-relative position by subtracting scroll offset
        let viewport_relative_row = display_cursor.row.saturating_sub(scroll_offset.row);
        let viewport_relative_col = display_cursor.col.saturating_sub(scroll_offset.col);

        // Offset cursor position by line number width + space
        let screen_col = viewport_relative_col + line_num_width + 1;
=======
        // HORIZONTAL SCROLL FIX: Get current scroll offset to adjust cursor position
        let scroll_offset = view_model.pane_manager().get_current_scroll_offset();

        // Calculate screen column: display_cursor.col - horizontal_scroll + line_numbers + padding
        // When horizontally scrolled, we need to subtract the scroll offset to get the visible position
        let screen_col = display_cursor.col
            .saturating_sub(scroll_offset.col) // Subtract horizontal scroll offset
            + line_num_width + 1; // Add line number width and padding
>>>>>>> 00577e9e
        let screen_row = match current_pane {
            Pane::Request => viewport_relative_row,
            Pane::Response => viewport_relative_row + response_start as usize,
        };

        let terminal_size = self.terminal_size;
        tracing::debug!(
            "render_cursor: current_pane={:?}, display_cursor=({}, {}), scroll_offset=({}, {}), response_start={}, line_num_width={}, screen_pos=({}, {}) with terminal size ({}, {})", 
            current_pane, display_cursor.col, display_cursor.row, scroll_offset.row, scroll_offset.col, response_start, line_num_width, screen_col, screen_row, terminal_size.0, terminal_size.1
        );

        // Validate and clamp cursor coordinates to terminal bounds
        let max_row = (terminal_size.1 as usize).saturating_sub(2); // Leave room for status bar
        if screen_col >= terminal_size.0 as usize || screen_row >= terminal_size.1 as usize {
            tracing::warn!(
                "render_cursor: cursor position ({}, {}) is outside terminal bounds ({}, {}), clamping", 
                screen_col, screen_row, terminal_size.0, terminal_size.1
            );
        }

        // Clamp cursor to valid screen area
        let clamped_col = (screen_col).min(terminal_size.0 as usize - 1);
        let clamped_row = screen_row.min(max_row);

        if clamped_row != screen_row || clamped_col != screen_col {
            tracing::debug!(
                "render_cursor: clamped cursor from ({}, {}) to ({}, {})",
                screen_col,
                screen_row,
                clamped_col,
                clamped_row
            );
        }

        // Set cursor style based on editor mode using ANSI escape codes
        let cursor_style = match view_model.get_mode() {
            EditorMode::Insert => ansi::CURSOR_BAR, // I-beam for insert mode
            EditorMode::Normal => ansi::CURSOR_BLOCK, // Block for normal mode
            EditorMode::Visual => ansi::CURSOR_BLOCK, // Block for visual mode
            EditorMode::Command => ansi::CURSOR_BAR, // I-beam for command mode
            EditorMode::GPrefix => ansi::CURSOR_BLOCK, // Block for g-prefix mode
        };

        // Position cursor, set style, and show
        self.render_stream
            .move_cursor(clamped_col as u16, clamped_row as u16)?;
        write!(self.render_stream, "{cursor_style}")?;
        self.render_stream.show_cursor()?;
        safe_flush!(self.render_stream)?;
        tracing::debug!("render_cursor: cursor shown successfully");

        Ok(())
    }

    fn render_status_bar(&mut self, view_model: &ViewModel) -> Result<()> {
        let status_row = self.terminal_size.1 - 1;

        // Clear the status bar first
        self.render_stream.move_cursor(0, status_row)?;
        write!(
            self.render_stream,
            "{}",
            " ".repeat(self.terminal_size.0 as usize)
        )?;

        // Check if we're in command mode and need to show ex command buffer
        if view_model.get_mode() == EditorMode::Command {
            let ex_command_text = format!(":{}", view_model.get_ex_command_buffer());
            self.render_stream.move_cursor(0, status_row)?;
            write!(self.render_stream, "{}", &ex_command_text)?;

            // Show I-beam cursor at the end of command text for command line editing
            #[allow(unused_variables)]
            let cursor_pos = ex_command_text.len() as u16;
            self.render_stream.move_cursor(cursor_pos, status_row)?;
            write!(self.render_stream, "{}", ansi::CURSOR_BAR)?;
            self.render_stream.show_cursor()?;
        } else {
            let pane_text = match view_model.get_current_pane() {
                Pane::Request => "REQUEST",
                Pane::Response => "RESPONSE",
            };

            let cursor = view_model.get_cursor_position();

            // Build status parts - left side for vim mode indicators, right side for info
            let mut left_status_text = String::new();
            let mut right_status_text = String::new();

            // Left side: Vim-style mode indicators (highest priority)
            match view_model.get_mode() {
                EditorMode::Insert => {
                    left_status_text.push_str(&format!(
                        "{}-- INSERT --{}",
                        ansi::BOLD,
                        ansi::RESET
                    ));
                }
                EditorMode::Visual => {
                    left_status_text.push_str(&format!(
                        "{}-- VISUAL --{}",
                        ansi::BOLD,
                        ansi::RESET
                    ));
                }
                _ => {
                    // Normal mode shows no status message (following Vim exactly)
                    // Command mode shows ex command buffer (handled above)
                    // GPrefix mode shows no status message
                }
            }

            // If no vim mode indicator and we have custom status message, show it
            if left_status_text.is_empty() {
                if let Some(message) = view_model.get_status_message() {
                    left_status_text.push_str(message);
                }
                // Show "Executing..." when request is being processed
                else if view_model.is_executing_request() {
                    let bullet = ansi::STATUS_BULLET_YELLOW;
                    left_status_text.push_str(&format!("{bullet} Executing..."));
                }
            }

            // Right side: HTTP response info (optional, when present)
            if let Some(status_code) = view_model.get_response_status_code() {
                let status_message_opt = view_model.get_response_status_message();
                let status_message = status_message_opt.as_deref().unwrap_or("");
                let status_full = format!("{status_code} {status_message}");

                // Use old MVC bullet design with ANSI colors
                let signal_icon = match status_code {
                    200..=299 => ansi::STATUS_BULLET_GREEN,
                    400..=599 => ansi::STATUS_BULLET_RED,
                    _ => ansi::STATUS_BULLET_DEFAULT,
                };

                right_status_text.push_str(&format!("{signal_icon}{status_full}"));

                // TAT (ephemeral)
                if let Some(duration_ms) = view_model.get_response_duration_ms() {
                    let duration = std::time::Duration::from_millis(duration_ms);
                    let duration_text = humantime::format_duration(duration).to_string();
                    right_status_text.push_str(&format!(" | {duration_text}"));
                }

                right_status_text.push_str(" | ");
            }

            // Pane and Position (no mode, no separator between pane and position)
            right_status_text.push_str(pane_text);
            right_status_text.push(' ');

            // Use consistent position formatting with render_position_indicator
            let position_text = if view_model.is_display_cursor_visible() {
                let display_cursor = view_model.get_display_cursor_position();
                let scroll_offset = view_model.pane_manager().get_current_scroll_offset();

                // Show viewport-relative display position for traditional page scrolling behavior
                let viewport_relative_row = display_cursor.row.saturating_sub(scroll_offset.row);
                let viewport_relative_col = display_cursor.col.saturating_sub(scroll_offset.col);

                format!(
                    "{}:{} ({}:{}) HSO:{}",
                    cursor.line + 1,
                    cursor.column + 1,
                    viewport_relative_row + 1,
                    viewport_relative_col + 1,
                    scroll_offset.col
                )
            } else {
                format!("{}:{}", cursor.line + 1, cursor.column + 1)
            };
            right_status_text.push_str(&position_text);

            let available_width = self.terminal_size.0 as usize;

            // Render left status text (vim mode indicators) at the beginning
            if !left_status_text.is_empty() {
                self.render_stream.move_cursor(0, status_row)?;
                write!(self.render_stream, "{left_status_text}")?;
            }

            // Render right status text (HTTP | pane & location) right-aligned
            if !right_status_text.is_empty() {
                let right_visual_len = self.visual_length(&right_status_text);
                let right_padding = available_width.saturating_sub(right_visual_len);

                self.render_stream
                    .move_cursor(right_padding as u16, status_row)?;
                write!(self.render_stream, "{right_status_text}")?;
            }
        }

        Ok(())
    }

    fn render_position_indicator(&mut self, view_model: &ViewModel) -> Result<()> {
        let status_row = self.terminal_size.1 - 1;
        let cursor = view_model.get_cursor_position();

        // Get current pane
        let pane_text = match view_model.get_current_pane() {
            Pane::Request => "REQUEST",
            Pane::Response => "RESPONSE",
        };

        let display_cursor = view_model.get_display_cursor_position();
        tracing::debug!(
            "render_position_indicator: logical=({}, {}), display=({}, {})",
            cursor.line,
            cursor.column,
            display_cursor.row,
            display_cursor.col
        );
        let position_text = if view_model.is_display_cursor_visible() {
            let scroll_offset = view_model.pane_manager().get_current_scroll_offset();

            // Show viewport-relative display position for traditional page scrolling behavior
            let viewport_relative_row = display_cursor.row.saturating_sub(scroll_offset.row);
            let viewport_relative_col = display_cursor.col.saturating_sub(scroll_offset.col);

            format!(
                "{}:{} ({}:{}) HSO:{}",
                cursor.line + 1,
                cursor.column + 1,
                viewport_relative_row + 1,
                viewport_relative_col + 1,
                scroll_offset.col
            )
        } else {
            format!("{}:{}", cursor.line + 1, cursor.column + 1)
        };

        // Build the right portion of the status bar, including HTTP info if present
        let mut right_text = String::new();

        // Add HTTP response info if present
        if let Some(status_code) = view_model.get_response_status_code() {
            let status_message_opt = view_model.get_response_status_message();
            let status_message = status_message_opt.as_deref().unwrap_or("");
            let status_full = format!("{status_code} {status_message}");

            // Use old MVC bullet design with ANSI colors
            let signal_icon = match status_code {
                200..=299 => ansi::STATUS_BULLET_GREEN,
                400..=599 => ansi::STATUS_BULLET_RED,
                _ => ansi::STATUS_BULLET_DEFAULT,
            };

            right_text.push_str(&format!("{signal_icon}{status_full}"));

            // TAT (ephemeral)
            if let Some(duration_ms) = view_model.get_response_duration_ms() {
                let duration = std::time::Duration::from_millis(duration_ms);
                let duration_text = humantime::format_duration(duration).to_string();
                right_text.push_str(&format!(" | {duration_text}"));
            }

            right_text.push_str(" | ");
        }

        // Add pane and position (no mode)
        right_text.push_str(&format!("{pane_text} {position_text}"));

        // Calculate where this portion should start to be right-aligned
        let available_width = self.terminal_size.0 as usize;
        let visual_len = self.visual_length(&right_text);

        let right_start_col = available_width.saturating_sub(visual_len);

        // Clear from a bit earlier to catch any leftover HTTP icon characters
        // HTTP icon with ANSI codes can be up to ~10 characters, so clear from 15 chars back to be safe
        let clear_start_col = right_start_col.saturating_sub(15);

        // Clear from the safe start position to the end of the line
        self.render_stream
            .move_cursor(clear_start_col as u16, status_row)?;
        write!(self.render_stream, "{}", ansi::CLEAR_LINE)?;

        // Write the reconstructed right portion
        self.render_stream
            .move_cursor(right_start_col as u16, status_row)?;
        write!(self.render_stream, "{}", &right_text)?;

        safe_flush!(self.render_stream)?;
        Ok(())
    }

    fn handle_view_event(&mut self, event: &ViewEvent, view_model: &ViewModel) -> Result<()> {
        match event {
            ViewEvent::FullRedrawRequired => {
                self.render_full(view_model)?;
            }
            ViewEvent::CurrentAreaRedrawRequired => {
                let current_pane = view_model.get_current_pane();
                self.render_pane(view_model, current_pane)?;
            }
            ViewEvent::SecondaryAreaRedrawRequired => {
                let current_pane = view_model.get_current_pane();
                let secondary_pane = match current_pane {
                    crate::repl::events::Pane::Request => crate::repl::events::Pane::Response,
                    crate::repl::events::Pane::Response => crate::repl::events::Pane::Request,
                };
                self.render_pane(view_model, secondary_pane)?;
            }
            ViewEvent::CurrentAreaPartialRedrawRequired { start_line } => {
                let current_pane = view_model.get_current_pane();
                self.render_pane_partial(view_model, current_pane, *start_line)?;
            }
            ViewEvent::SecondaryAreaPartialRedrawRequired { start_line } => {
                let current_pane = view_model.get_current_pane();
                let secondary_pane = match current_pane {
                    crate::repl::events::Pane::Request => crate::repl::events::Pane::Response,
                    crate::repl::events::Pane::Response => crate::repl::events::Pane::Request,
                };
                self.render_pane_partial(view_model, secondary_pane, *start_line)?;
            }
            ViewEvent::StatusBarUpdateRequired => {
                self.render_status_bar(view_model)?;
                self.render_cursor(view_model)?;
                safe_flush!(self.render_stream)?;
            }
            ViewEvent::PositionIndicatorUpdateRequired => {
                self.render_position_indicator(view_model)?;
            }
            ViewEvent::ActiveCursorUpdateRequired => {
                self.render_cursor(view_model)?;
            }
            ViewEvent::CurrentAreaScrollChanged { .. } => {
                let current_pane = view_model.get_current_pane();
                self.render_pane(view_model, current_pane)?;
            }
            ViewEvent::SecondaryAreaScrollChanged { .. } => {
                let current_pane = view_model.get_current_pane();
                let secondary_pane = match current_pane {
                    crate::repl::events::Pane::Request => crate::repl::events::Pane::Response,
                    crate::repl::events::Pane::Response => crate::repl::events::Pane::Request,
                };
                self.render_pane(view_model, secondary_pane)?;
            }
            ViewEvent::FocusSwitched => {
                // Focus switched - update cursor and status bar
                self.render_cursor(view_model)?;
                self.render_status_bar(view_model)?;
            }
            ViewEvent::RequestContentChanged => {
                // Request content changed - redraw if we're in request pane
                if view_model.is_in_request_pane() {
                    let current_pane = view_model.get_current_pane();
                    self.render_pane(view_model, current_pane)?;
                }
            }
            ViewEvent::ResponseContentChanged => {
                // Response content changed - redraw if we're in response pane
                if view_model.is_in_response_pane() {
                    let current_pane = view_model.get_current_pane();
                    self.render_pane(view_model, current_pane)?;
                } else {
                    // Always redraw response pane when content changes
                    self.render_pane(view_model, crate::repl::events::Pane::Response)?;
                }
            }
            ViewEvent::AllContentAreasRedrawRequired => {
                // Redraw both panes
                self.render_pane(view_model, crate::repl::events::Pane::Request)?;
                self.render_pane(view_model, crate::repl::events::Pane::Response)?;
            }
        }
        Ok(())
    }

    fn cleanup(&mut self) -> Result<()> {
        // Clean up terminal state on exit
        self.render_stream.show_cursor()?;
        self.render_stream.leave_alternate_screen()?;
        self.render_stream.disable_raw_mode()?;
        Ok(())
    }
}

#[cfg(test)]
mod tests {
    use super::*;
    use crate::repl::io::mock::MockRenderStream;
    use crate::repl::view_models::ViewModel;

    // Note: Testing terminal rendering is complex and typically done with integration tests
    // Here we just test that the renderer can be created

    #[test]
    fn terminal_renderer_should_create() {
        let render_stream = MockRenderStream::new();
        let renderer = TerminalRenderer::with_render_stream(render_stream);
        assert!(renderer.is_ok());
    }

    // Test removed - no longer needed with RenderStream abstraction

    #[test]
    fn terminal_renderer_should_update_size() {
        let render_stream = MockRenderStream::with_size((80, 24));
        if let Ok(mut renderer) = TerminalRenderer::with_render_stream(render_stream) {
            renderer.update_size(120, 40);
            assert_eq!(renderer.terminal_size, (120, 40));
        }
    }

    #[test]
    fn status_bar_should_right_align_indicators() {
        let render_stream = MockRenderStream::with_size((50, 10));
        if let Ok(mut renderer) = TerminalRenderer::with_render_stream(render_stream) {
            renderer.update_size(50, 10); // Set a specific terminal size

            // The status bar should format text with right alignment
            // We can't easily test the actual terminal output, but we can verify
            // that the formatting uses the correct width
            assert_eq!(renderer.terminal_size.0, 50);
        }
    }

    #[test]
    fn visual_length_should_exclude_ansi_codes() {
        let render_stream = MockRenderStream::new();
        if let Ok(renderer) = TerminalRenderer::with_render_stream(render_stream) {
            // Test plain text
            assert_eq!(renderer.visual_length("Hello World"), 11);

            // Test text with ANSI color codes
            // Using hardcoded values in tests to verify the function correctly ignores ANSI
            assert_eq!(renderer.visual_length("\x1b[32m●\x1b[0m Hello"), 7); // ● + space + Hello = 7

            // Test multiple ANSI sequences
            assert_eq!(
                renderer.visual_length("\x1b[32m●\x1b[0m \x1b[31mRed\x1b[0m"),
                5
            ); // ● + space + Red = 5

            // Test empty string
            assert_eq!(renderer.visual_length(""), 0);

            // Test only ANSI codes
            assert_eq!(renderer.visual_length("\x1b[32m\x1b[0m"), 0);
        }
    }

    #[test]
    fn visual_length_should_handle_double_byte_characters() {
        let render_stream = MockRenderStream::new();
        if let Ok(renderer) = TerminalRenderer::with_render_stream(render_stream) {
            // Test Japanese hiragana (double-byte)
            assert_eq!(renderer.visual_length("こんにちは"), 10); // 5 chars × 2 width each = 10

            // Test Japanese katakana (double-byte)
            assert_eq!(renderer.visual_length("カタカナ"), 8); // 4 chars × 2 width each = 8

            // Test Japanese kanji (double-byte)
            assert_eq!(renderer.visual_length("日本語"), 6); // 3 chars × 2 width each = 6

            // Test mixed ASCII and Japanese
            assert_eq!(renderer.visual_length("Hello こんにちは"), 16); // "Hello " (6) + "こんにちは" (10) = 16

            // Test Japanese with ANSI codes
            assert_eq!(renderer.visual_length("\x1b[32mこんにちは\x1b[0m"), 10); // Only count the Japanese characters, ignore ANSI

            // Test ASCII vs Japanese comparison
            assert_eq!(renderer.visual_length("AAAAA"), 5); // 5 ASCII chars = 5 width
            assert_eq!(renderer.visual_length("あああああ"), 10); // 5 Japanese chars = 10 width
        }
    }

    #[test]
    fn visual_length_should_handle_mixed_ascii_japanese_realistic_text() {
        let render_stream = MockRenderStream::new();
        if let Ok(renderer) = TerminalRenderer::with_render_stream(render_stream) {
            // Test realistic mixed content like what users actually type
            assert_eq!(
                renderer.visual_length("Anthropic Claude は現時点では"),
                29 // "Anthropic Claude " (17) + "は現時点では" (12) = 29
            );

            assert_eq!(
                renderer.visual_length("GitHub Copilot や ChatGPT"),
                25 // "GitHub Copilot " (15) + "や" (2) + " ChatGPT" (8) = 25
            );

            assert_eq!(
                renderer.visual_length("VS Code の拡張機能"),
                18 // "VS Code " (8) + "の拡張機能" (10) = 18
            );

            // Test mixed content with punctuation
            assert_eq!(
                renderer.visual_length("API エンドポイント。"),
                20 // "API " (4) + "エンドポイント" (14) + "。" (2) = 20
            );

            // Test very long mixed line
            let long_mixed = "Programming プログラミング is とても楽しい activity";
            assert_eq!(
                renderer.visual_length(long_mixed),
                51 // Calculate: "Programming " (12) + "プログラミング" (14) + " is " (4) + "とても楽しい" (12) + " activity" (9) = 51
            );
        }
    }

    #[test]
    fn text_truncation_should_work_with_mixed_characters() {
        let render_stream = MockRenderStream::with_size((20, 10));
        if let Ok(mut renderer) = TerminalRenderer::with_render_stream(render_stream) {
            renderer.update_size(20, 10); // Small terminal for testing truncation

            // Test truncation with mixed content - simulate the truncation logic
            let mixed_text = "Hello こんにちは World 世界";
            let available_width = 15; // Simulate limited space

            // Manually test the truncation logic (similar to what's in render_line_with_number)
            let mut result = String::new();
            let mut current_width = 0;

            for ch in mixed_text.chars() {
                let char_width = UnicodeWidthChar::width(ch).unwrap_or(0);
                if current_width + char_width > available_width {
                    break;
                }
                result.push(ch);
                current_width += char_width;
            }

            // Should truncate appropriately without breaking double-byte characters
            assert!(renderer.visual_length(&result) <= available_width);
            assert!(!result.is_empty());

            // Verify it contains some content but is truncated
            assert!(result.contains("Hello"));
            // The exact truncation point depends on character boundaries
        }
    }

    #[test]
    fn response_pane_boundaries_should_calculate_correctly() {
        let render_stream = MockRenderStream::with_size((80, 40));
        if let Ok(mut renderer) = TerminalRenderer::with_render_stream(render_stream) {
            renderer.update_size(80, 40); // 40 line terminal
            let mut view_model = ViewModel::new();
            view_model.update_terminal_size(80, 40);

            // Set a response so the response pane appears
            view_model.set_response(200, "test response".to_string());

            let (request_height, response_start, response_height) = view_model
                .pane_manager()
                .get_pane_boundaries(view_model.get_response_status_code().is_some());

            // With terminal height 40:
            // - request_pane_height should be 20 (height/2)
            // - response_start should be 21 (20 + 1 for separator)
            // - response_height should be 18 (40 - 20 - 2 for separator and status)
            assert_eq!(request_height, 20);
            assert_eq!(response_start, 21);
            assert_eq!(response_height, 18);

            // Total should equal terminal height
            assert_eq!(request_height + 1 + response_height + 1, 40); // +1 for separator, +1 for status
        }
    }

    #[test]
    fn visual_length_should_handle_control_characters_safely() {
        let render_stream = MockRenderStream::new();
        if let Ok(renderer) = TerminalRenderer::with_render_stream(render_stream) {
            // Test newline character (should be ignored/zero width)
            assert_eq!(renderer.visual_length("\n"), 0);

            // Test tab character (should be ignored/zero width)
            assert_eq!(renderer.visual_length("\t"), 0);

            // Test mixed text with newlines (newlines should be ignored)
            assert_eq!(renderer.visual_length("Hello\nWorld"), 10); // Only count printable chars

            // Test empty string
            assert_eq!(renderer.visual_length(""), 0);
        }
    }
}<|MERGE_RESOLUTION|>--- conflicted
+++ resolved
@@ -616,23 +616,14 @@
             .pane_manager()
             .get_pane_boundaries(view_model.get_response_status_code().is_some());
 
-<<<<<<< HEAD
         // Calculate viewport-relative position by subtracting scroll offset
         let viewport_relative_row = display_cursor.row.saturating_sub(scroll_offset.row);
-        let viewport_relative_col = display_cursor.col.saturating_sub(scroll_offset.col);
-
-        // Offset cursor position by line number width + space
-        let screen_col = viewport_relative_col + line_num_width + 1;
-=======
-        // HORIZONTAL SCROLL FIX: Get current scroll offset to adjust cursor position
-        let scroll_offset = view_model.pane_manager().get_current_scroll_offset();
 
         // Calculate screen column: display_cursor.col - horizontal_scroll + line_numbers + padding
         // When horizontally scrolled, we need to subtract the scroll offset to get the visible position
         let screen_col = display_cursor.col
             .saturating_sub(scroll_offset.col) // Subtract horizontal scroll offset
             + line_num_width + 1; // Add line number width and padding
->>>>>>> 00577e9e
         let screen_row = match current_pane {
             Pane::Request => viewport_relative_row,
             Pane::Response => viewport_relative_row + response_start as usize,
