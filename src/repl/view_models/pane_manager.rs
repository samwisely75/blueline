--- conflicted
+++ resolved
@@ -861,7 +861,6 @@
     pub fn move_cursor_left(&mut self) -> Vec<ViewEvent> {
         let current_display_pos = self.get_current_display_cursor();
         let display_cache = &self.panes[self.current_pane].display_cache;
-        let current_mode = self.panes[self.current_pane].editor_mode;
 
         let mut moved = false;
 
@@ -878,18 +877,8 @@
             // Move to end of previous display line
             let prev_display_line = current_display_pos.row - 1;
             if let Some(prev_line) = display_cache.get_display_line(prev_display_line) {
-<<<<<<< HEAD
-                let line_char_count = prev_line.char_count();
-                // Mode-dependent: when wrapping to previous line's end
-                let new_col = if current_mode == EditorMode::Insert {
-                    line_char_count // Insert mode: can be positioned after last character
-                } else {
-                    line_char_count.saturating_sub(1) // Normal/Visual: stop at last character
-                };
-=======
                 // FIXED: Use display width instead of character count for proper multibyte character support
                 let new_col = prev_line.display_width().saturating_sub(1);
->>>>>>> 00577e9e
                 let new_display_pos = Position::new(prev_display_line, new_col);
                 self.panes[self.current_pane].display_cursor = new_display_pos;
                 moved = true;
@@ -948,35 +937,12 @@
         let mut moved = false;
         let mut new_display_pos = current_display_pos;
 
-<<<<<<< HEAD
-        // Check movement possibility first without borrowing display_cache
-        // Mode-dependent cursor limits:
-        // - Normal/Visual mode: cursor can't go past the last character (only to it, not beyond)
-        // - Insert mode: cursor can go one position past the last character
-        let current_mode = self.panes[self.current_pane].editor_mode;
-=======
         // PHASE 1: Check if cursor can move right within current line
         // Uses mode-aware boundary checking for proper Insert vs Normal behavior
->>>>>>> 00577e9e
         let can_move_right_in_line = if let Some(current_line) = self.panes[self.current_pane]
             .display_cache
             .get_display_line(current_display_pos.row)
         {
-<<<<<<< HEAD
-            let line_char_count = current_line.char_count();
-
-            // Determine max position based on mode
-            let max_col = if current_mode == EditorMode::Insert {
-                line_char_count // Insert mode: can go one past the last character
-            } else {
-                line_char_count.saturating_sub(1) // Normal/Visual: stop at last character
-            };
-
-            if line_char_count > 0 {
-                current_display_pos.col < max_col
-            } else {
-                false
-=======
             // MULTIBYTE FIX: Use display width instead of character count for proper CJK support
             // MODE-AWARE: Different boundary behavior for Insert vs Normal mode
             let line_display_width = current_line.display_width();
@@ -999,7 +965,6 @@
                         next_pos < line_display_width
                     }
                 }
->>>>>>> 00577e9e
             }
         } else {
             false
@@ -1432,21 +1397,9 @@
         ];
 
         if let Some(last_line) = display_cache.get_display_line(last_line_idx) {
-<<<<<<< HEAD
-            let line_char_count = last_line.char_count();
-            // In Vim normal mode, cursor should be ON the last character, not after it
-            // Only allow position at line_char_count if the line is empty
-            let end_col = if line_char_count > 0 {
-                line_char_count - 1
-            } else {
-                0
-            };
-            let end_position = Position::new(last_line_idx, end_col);
-=======
             // FIXED: Use display width instead of character count for proper multibyte character support
             let line_display_width = last_line.display_width();
             let end_position = Position::new(last_line_idx, line_display_width);
->>>>>>> 00577e9e
 
             // Use proper cursor positioning method to ensure logical/display sync
             let _result = self.panes[self.current_pane].set_display_cursor(end_position);
@@ -1501,42 +1454,6 @@
         }
     }
 
-    /// Set the editor mode for the current pane
-    pub fn set_current_pane_mode(&mut self, mode: EditorMode) -> Vec<ViewEvent> {
-        let old_mode = self.panes[self.current_pane].editor_mode;
-        self.panes[self.current_pane].editor_mode = mode;
-
-        // If switching from Insert to Normal mode, adjust cursor if needed
-        if old_mode == EditorMode::Insert && mode == EditorMode::Normal {
-            // In Vim, when switching from Insert to Normal mode, if the cursor is
-            // positioned after the last character, it should be pulled back to the last character
-            let current_logical = self.panes[self.current_pane].buffer.cursor();
-            if let Some(line) = self.panes[self.current_pane]
-                .buffer
-                .content()
-                .get_line(current_logical.line)
-            {
-                let line_length = line.chars().count();
-                if line_length > 0 && current_logical.column >= line_length {
-                    // Cursor is beyond the last character, pull it back
-                    let adjusted_position =
-                        LogicalPosition::new(current_logical.line, line_length - 1);
-                    self.panes[self.current_pane]
-                        .buffer
-                        .set_cursor(adjusted_position);
-                    self.panes[self.current_pane].sync_display_cursor_with_logical();
-
-                    return vec![
-                        ViewEvent::ActiveCursorUpdateRequired,
-                        ViewEvent::PositionIndicatorUpdateRequired,
-                    ];
-                }
-            }
-        }
-
-        vec![]
-    }
-
     /// Calculate pane boundaries for rendering
     /// Returns (request_height, response_start, response_height)
     #[allow(clippy::type_complexity)]
