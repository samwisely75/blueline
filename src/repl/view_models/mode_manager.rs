//! # Mode Management
//!
//! Handles editor mode transitions, visual mode selection state, and mode-related operations.

use crate::repl::events::{EditorMode, LogicalPosition, Pane, ViewEvent};
use crate::repl::view_models::core::ViewModel;
use anyhow::Result;

/// Type alias for visual selection state to reduce complexity
type VisualSelectionState = (
    Option<LogicalPosition>,
    Option<LogicalPosition>,
    Option<Pane>,
);

impl ViewModel {
    /// Get current editor mode
    pub fn get_mode(&self) -> EditorMode {
        self.mode()
    }

    /// Change editor mode for the current active pane
    pub fn change_mode(&mut self, mode: EditorMode) -> Result<()> {
        // Get current mode from the active pane
        let old_mode = self.pane_manager.get_current_pane_mode();
        tracing::debug!(
            "Changing mode from {:?} to {:?} for current pane",
            old_mode,
            mode
        );

        // Set mode for the current pane
        self.pane_manager.set_current_pane_mode(mode);

        // CURSOR & SCROLL PULLBACK: When switching from Insert to Normal/Visual mode,
        // pull cursor back if it's at the "new character position" (past last character)
        // and also pull back horizontal scrolling if needed
        let mut mode_change_events = Vec::new();
        if old_mode == EditorMode::Insert
            && (mode == EditorMode::Normal || mode == EditorMode::Visual)
        {
            // Check if cursor needs to be pulled back
            let current_cursor_pos = self.pane_manager.get_current_display_cursor();

            // Get current line to check if cursor is past last character
            if let Some(current_pane_state) = self.pane_manager.get_current_pane_state() {
                if let Some(current_line) = current_pane_state
                    .display_cache
                    .get_display_line(current_cursor_pos.row)
                {
                    let line_display_width = current_line.display_width();

                    // If cursor is at the "new character position" (past last character)
                    if current_cursor_pos.col >= line_display_width && line_display_width > 0 {
                        tracing::debug!(
                            "Insert→Normal: Cursor at new character position (col={}), pulling back cursor (line_width={})",
                            current_cursor_pos.col, line_display_width
                        );

                        // Pull cursor back by moving left
                        let pullback_events = self.pane_manager.move_cursor_left();
                        mode_change_events.extend(pullback_events);

                        // After cursor pullback, check if we need to pull back horizontal scrolling too
                        let new_cursor_pos = self.pane_manager.get_current_display_cursor();
                        let scroll_offset = self.pane_manager.get_current_scroll_offset();
                        let content_width = self.pane_manager.get_content_width();

                        // HORIZONTAL SCROLL PULLBACK: If the cursor is now within the content area
                        // without needing horizontal scroll, pull it back
                        if scroll_offset.col > 0 && new_cursor_pos.col < content_width {
                            tracing::debug!(
                                "Insert→Normal: Cursor at pos {} fits in content_width {}, pulling back horizontal scroll from {}",
                                new_cursor_pos.col, content_width, scroll_offset.col
                            );

                            // Trigger horizontal scroll adjustment by calling ensure_cursor_visible
                            // This will automatically pull back the scroll since we're now in Normal mode
                            let scroll_events = self
                                .pane_manager
                                .ensure_current_cursor_visible(content_width);
                            mode_change_events.extend(scroll_events);
                        }
                    }
                }
            }
        }

        // Update status line mode
        self.status_line.set_editor_mode(mode);

        // Clear command buffer when exiting Command mode (e.g., when pressing Escape)
        if old_mode == EditorMode::Command && mode != EditorMode::Command {
            self.status_line.clear_command_buffer();
            tracing::debug!("Cleared command buffer when exiting Command mode");
        }

        // Update the mode for the current pane and handle cursor adjustments
        let mut events = self.pane_manager.set_current_pane_mode(mode);

        // Handle visual mode selection state using PaneManager
<<<<<<< HEAD
=======
        let mut events = mode_change_events; // Start with any cursor pullback events
>>>>>>> 00577e9e
        if mode == EditorMode::Visual && old_mode != EditorMode::Visual {
            // Entering visual mode
            events.extend(self.pane_manager.start_visual_selection());
        } else if old_mode == EditorMode::Visual && mode != EditorMode::Visual {
            // Exiting visual mode
            events.extend(self.pane_manager.end_visual_selection());
        }

        // Add standard mode change events
        events.extend([
            ViewEvent::StatusBarUpdateRequired,
            ViewEvent::ActiveCursorUpdateRequired,
        ]);

        let _ = self.emit_view_event(events);

        tracing::info!(
            "Successfully changed mode from {:?} to {:?} for current pane",
            old_mode,
            mode
        );
        Ok(())
    }

    /// Get visual selection state
    pub fn get_visual_selection(&self) -> VisualSelectionState {
        self.pane_manager.get_visual_selection()
    }

    /// Check if a position is within visual selection
    pub fn is_position_selected(&self, position: LogicalPosition, pane: Pane) -> bool {
        self.pane_manager.is_position_selected(position, pane)
    }
}<|MERGE_RESOLUTION|>--- conflicted
+++ resolved
@@ -95,14 +95,8 @@
             tracing::debug!("Cleared command buffer when exiting Command mode");
         }
 
-        // Update the mode for the current pane and handle cursor adjustments
-        let mut events = self.pane_manager.set_current_pane_mode(mode);
-
         // Handle visual mode selection state using PaneManager
-<<<<<<< HEAD
-=======
         let mut events = mode_change_events; // Start with any cursor pullback events
->>>>>>> 00577e9e
         if mode == EditorMode::Visual && old_mode != EditorMode::Visual {
             // Entering visual mode
             events.extend(self.pane_manager.start_visual_selection());
