//! # PaneState Module
//!
//! Contains the PaneState struct and its implementations for managing individual pane state.
//! This includes scrolling, cursor positioning, word navigation, and display cache management.

use crate::repl::events::{LogicalPosition, Pane};
use crate::repl::geometry::{Dimensions, Position};
use crate::repl::models::{BufferModel, DisplayCache};
use std::ops::{Index, IndexMut};

/// Type alias for optional position
pub type OptionalPosition = Option<Position>;

/// Result of a scrolling operation, contains information needed for event emission
#[derive(Debug, Clone)]
pub struct ScrollResult {
    pub old_offset: usize,
    pub new_offset: usize,
    pub cursor_moved: bool,
}

/// Result of a cursor movement operation, contains information needed for event emission
#[derive(Debug, Clone)]
pub struct CursorMoveResult {
    pub cursor_moved: bool,
    pub old_display_pos: Position,
    pub new_display_pos: Position,
}

/// Result of a scroll adjustment for cursor visibility
#[derive(Debug, Clone)]
pub struct ScrollAdjustResult {
    pub vertical_changed: bool,
    pub horizontal_changed: bool,
    pub old_vertical_offset: usize,
    pub new_vertical_offset: usize,
    pub old_horizontal_offset: usize,
    pub new_horizontal_offset: usize,
}

/// State container for a single pane (Request or Response)
#[derive(Debug, Clone)]
pub struct PaneState {
    pub buffer: BufferModel,
    pub display_cache: DisplayCache,
    pub display_cursor: Position, // (display_line, display_column)
    pub scroll_offset: Position,  // (vertical, horizontal)
    pub visual_selection_start: Option<LogicalPosition>,
    pub visual_selection_end: Option<LogicalPosition>,
    pub pane_dimensions: Dimensions, // (width, height)
}

impl PaneState {
    pub fn new(pane: Pane, pane_width: usize, pane_height: usize, wrap_enabled: bool) -> Self {
        let mut pane_state = Self {
            buffer: BufferModel::new(pane),
            display_cache: DisplayCache::new(),
            display_cursor: Position::origin(),
            scroll_offset: Position::origin(),
            visual_selection_start: None,
            visual_selection_end: None,
            pane_dimensions: Dimensions::new(pane_width, pane_height),
        };
        pane_state.build_display_cache(pane_width, wrap_enabled);
        pane_state
    }

    /// Build display cache for this pane's content
    pub fn build_display_cache(&mut self, content_width: usize, wrap_enabled: bool) {
        let lines = self.buffer.content().lines().to_vec();
        self.display_cache =
            crate::repl::models::build_display_cache(&lines, content_width, wrap_enabled)
                .unwrap_or_else(|_| DisplayCache::new());
    }

    /// Get page size for scrolling (pane height minus UI chrome)
    pub fn get_page_size(&self) -> usize {
        self.pane_dimensions.height.saturating_sub(2).max(1)
    }

    /// Get half page size for scrolling
    pub fn get_half_page_size(&self) -> usize {
        (self.pane_dimensions.height / 2).max(1)
    }

    /// Get content width for this pane
    pub fn get_content_width(&self) -> usize {
        self.pane_dimensions.width
    }

    /// Update pane dimensions (for terminal resize)
    pub fn update_dimensions(&mut self, width: usize, height: usize) {
        self.pane_dimensions = Dimensions::new(width, height);
    }

    /// Handle horizontal scrolling within this pane
    pub fn scroll_horizontally(&mut self, direction: i32, amount: usize) -> ScrollResult {
        use crate::repl::events::LogicalPosition;

        let old_offset = self.scroll_offset.col; // horizontal offset
        let new_offset = if direction > 0 {
            old_offset + amount
        } else {
            old_offset.saturating_sub(amount)
        };

        self.scroll_offset.col = new_offset;

        // Handle cursor repositioning to stay visible after horizontal scroll
        let current_cursor = self.buffer.cursor();
        let mut cursor_moved = false;

        // Convert current logical position to display coordinates
        if let Some(display_pos) = self
            .display_cache
            .logical_to_display_position(current_cursor.line, current_cursor.column)
        {
            // Check if cursor is still visible after horizontal scroll
            let content_width = self.get_content_width();

            // If cursor is off-screen, move it to the first/last visible column
            let new_cursor_column = if display_pos.col < new_offset {
                // Cursor is off-screen to the left, move to first visible column
                new_offset
            } else if display_pos.col >= new_offset + content_width {
                // Cursor is off-screen to the right, move to last visible column
                new_offset + content_width - 1
            } else {
                // Cursor is still visible, keep current position
                display_pos.col
            };

            // Convert back to logical position and update cursor if needed
            if let Some(logical_pos) = self
                .display_cache
                .display_to_logical_position(display_pos.row, new_cursor_column)
            {
                let new_cursor_position = LogicalPosition::new(logical_pos.row, logical_pos.col);
                let clamped_position = self.buffer.content().clamp_position(new_cursor_position);

                if clamped_position != current_cursor {
                    self.buffer.set_cursor(clamped_position);
                    cursor_moved = true;
                }
            }
        }

        ScrollResult {
            old_offset,
            new_offset,
            cursor_moved,
        }
    }

    /// Handle vertical page scrolling within this pane
    pub fn scroll_vertically_by_page(&mut self, direction: i32) -> ScrollResult {
        use crate::repl::events::LogicalPosition;

        let old_offset = self.scroll_offset.row; // vertical offset
        let page_size = self.get_page_size();

        // Vim typically scrolls by (page_size - 1) to maintain some context
        let scroll_amount = page_size.saturating_sub(1).max(1);

        tracing::debug!(
            "scroll_vertically_by_page: pane_dimensions=({}, {}), page_size={}, scroll_amount={}",
            self.pane_dimensions.width,
            self.pane_dimensions.height,
            page_size,
            scroll_amount
        );

        // Prevent scrolling beyond actual content bounds
        let max_scroll_offset = self
            .display_cache
            .display_line_count()
            .saturating_sub(page_size)
            .max(0);

        let new_offset = if direction > 0 {
            std::cmp::min(old_offset + scroll_amount, max_scroll_offset)
        } else {
            old_offset.saturating_sub(scroll_amount)
        };

        // If scroll offset wouldn't change, don't do anything
        if new_offset == old_offset {
            return ScrollResult {
                old_offset,
                new_offset: old_offset,
                cursor_moved: false,
            };
        }

        self.scroll_offset.row = new_offset;

        // BUGFIX: Move cursor by exactly the scroll amount in display coordinates
        // This should be simple: if we scroll by N display lines, cursor moves by N display lines
        let current_cursor = self.buffer.cursor();
        let mut cursor_moved = false;

        tracing::debug!("scroll_vertically_by_page: old_offset={}, new_offset={}, scroll_amount={}, current_cursor=({}, {})",
            old_offset, new_offset, scroll_amount, current_cursor.line, current_cursor.column);

        // Get current cursor display position
        if let Some(current_display_pos) = self
            .display_cache
            .logical_to_display_position(current_cursor.line, current_cursor.column)
        {
            // Move cursor by exactly the scroll amount in display lines
            let scroll_delta = new_offset as i32 - old_offset as i32;
            let new_display_line = (current_display_pos.row as i32 + scroll_delta).max(0) as usize;
            let new_display_col = current_display_pos.col; // Keep same column position

            tracing::debug!("scroll_vertically_by_page: current_display=({}, {}), scroll_delta={}, new_display=({}, {})",
                current_display_pos.row, current_display_pos.col, scroll_delta, new_display_line, new_display_col);

            // Convert new display position back to logical position
            if let Some(logical_pos) = self
                .display_cache
                .display_to_logical_position(new_display_line, new_display_col)
            {
                let cursor_position = LogicalPosition::new(logical_pos.row, logical_pos.col);
                let clamped_position = self.buffer.content().clamp_position(cursor_position);

                tracing::debug!(
                    "scroll_vertically_by_page: new_logical=({}, {}), clamped=({}, {})",
                    logical_pos.row,
                    logical_pos.col,
                    clamped_position.line,
                    clamped_position.column
                );

                // Update cursor position
                if clamped_position != current_cursor {
                    self.buffer.set_cursor(clamped_position);
                    self.display_cursor = Position::new(new_display_line, new_display_col);
                    cursor_moved = true;
                }
            }
        }

        ScrollResult {
            old_offset,
            new_offset,
            cursor_moved,
        }
    }

    /// Handle vertical half-page scrolling within this pane
    pub fn scroll_vertically_by_half_page(&mut self, direction: i32) -> ScrollResult {
        use crate::repl::events::LogicalPosition;

        let old_offset = self.scroll_offset.row; // vertical offset
        let page_size = self.get_page_size();
        let scroll_amount = self.get_half_page_size();

        // Prevent half-page scrolling beyond actual content bounds
        let max_scroll_offset = self
            .display_cache
            .display_line_count()
            .saturating_sub(page_size)
            .max(0);

        let new_offset = if direction > 0 {
            std::cmp::min(old_offset + scroll_amount, max_scroll_offset)
        } else {
            old_offset.saturating_sub(scroll_amount)
        };

        // If scroll offset wouldn't change, don't do anything
        if new_offset == old_offset {
            return ScrollResult {
                old_offset,
                new_offset: old_offset,
                cursor_moved: false,
            };
        }

        self.scroll_offset.row = new_offset;

        // BUGFIX: Move cursor by exactly the scroll amount in display coordinates
        // Simple approach: cursor moves by the same amount as the scroll
        let current_cursor = self.buffer.cursor();
        let mut cursor_moved = false;

        // Get current cursor display position
        if let Some(current_display_pos) = self
            .display_cache
            .logical_to_display_position(current_cursor.line, current_cursor.column)
        {
            // Move cursor by exactly the scroll amount in display lines
            let scroll_delta = new_offset as i32 - old_offset as i32;
            let new_display_line = (current_display_pos.row as i32 + scroll_delta).max(0) as usize;
            let new_display_col = current_display_pos.col; // Keep same column position

            // Convert new display position back to logical position
            if let Some(logical_pos) = self
                .display_cache
                .display_to_logical_position(new_display_line, new_display_col)
            {
                let cursor_position = LogicalPosition::new(logical_pos.row, logical_pos.col);
                let clamped_position = self.buffer.content().clamp_position(cursor_position);

                // Update cursor position
                if clamped_position != current_cursor {
                    self.buffer.set_cursor(clamped_position);
                    self.display_cursor = Position::new(new_display_line, new_display_col);
                    cursor_moved = true;
                }
            }
        }

        ScrollResult {
            old_offset,
            new_offset,
            cursor_moved,
        }
    }

    /// Set display cursor position for this pane with proper clamping
    pub fn set_display_cursor(&mut self, position: Position) -> CursorMoveResult {
        use crate::repl::events::LogicalPosition;

        let old_display_pos = self.display_cursor;

        tracing::debug!(
            "PaneState::set_display_cursor: requested_pos={:?}",
            position
        );

        // Convert to logical position first (this will clamp if needed)
        if let Some(logical_pos) = self
            .display_cache
            .display_to_logical_position(position.row, position.col)
        {
            let logical_position = LogicalPosition::new(logical_pos.row, logical_pos.col);
            tracing::debug!(
                "PaneState::set_display_cursor: converted display ({}, {}) to logical ({}, {})",
                position.row,
                position.col,
                logical_position.line,
                logical_position.column
            );

            // Update logical cursor
            self.buffer.set_cursor(logical_position);

            // Set display cursor to the actual position that corresponds to the clamped logical position
            if let Some(actual_display_pos) = self
                .display_cache
                .logical_to_display_position(logical_position.line, logical_position.column)
            {
                self.display_cursor = actual_display_pos;
                tracing::debug!(
                    "PaneState::set_display_cursor: updated display cursor to actual position {:?}",
                    actual_display_pos
                );
            } else {
                self.display_cursor = position;
            }
        } else {
            tracing::warn!(
                "PaneState::set_display_cursor: failed to convert display position {:?} to logical",
                position
            );
            self.display_cursor = position;
        }

        let cursor_moved = self.display_cursor != old_display_pos;

        CursorMoveResult {
            cursor_moved,
            old_display_pos,
            new_display_pos: self.display_cursor,
        }
    }

    /// Synchronize display cursor with logical cursor position
    pub fn sync_display_cursor_with_logical(&mut self) -> CursorMoveResult {
        let old_display_pos = self.display_cursor;
        let logical_pos = self.buffer.cursor();

        if let Some(display_pos) = self
            .display_cache
            .logical_to_display_position(logical_pos.line, logical_pos.column)
        {
            tracing::debug!("PaneState::sync_display_cursor_with_logical: converted logical ({}, {}) to display ({}, {})", 
                logical_pos.line, logical_pos.column, display_pos.row, display_pos.col);
            self.display_cursor = display_pos;
        } else {
            tracing::warn!("PaneState::sync_display_cursor_with_logical: failed to convert logical ({}, {}) to display", 
                logical_pos.line, logical_pos.column);
        }

        let cursor_moved = self.display_cursor != old_display_pos;

        CursorMoveResult {
            cursor_moved,
            old_display_pos,
            new_display_pos: self.display_cursor,
        }
    }

    /// Ensure cursor is visible within the viewport, adjusting scroll offsets if needed
    pub fn ensure_cursor_visible(&mut self, content_width: usize) -> ScrollAdjustResult {
        let display_pos = self.display_cursor;
        let old_vertical_offset = self.scroll_offset.row;
        let old_horizontal_offset = self.scroll_offset.col;
        let pane_height = self.pane_dimensions.height;

        tracing::debug!("PaneState::ensure_cursor_visible: display_pos=({}, {}), scroll_offset=({}, {}), pane_size=({}, {})",
            display_pos.row, display_pos.col, old_vertical_offset, old_horizontal_offset, content_width, pane_height);

        let mut new_vertical_offset = old_vertical_offset;
        let mut new_horizontal_offset = old_horizontal_offset;

        // Vertical scrolling to keep cursor within visible area
        if display_pos.row < old_vertical_offset {
            new_vertical_offset = display_pos.row;
        } else if display_pos.row >= old_vertical_offset + pane_height && pane_height > 0 {
            new_vertical_offset = display_pos
                .row
                .saturating_sub(pane_height.saturating_sub(1));
        }

        // Horizontal scrolling
        if display_pos.col < old_horizontal_offset {
            new_horizontal_offset = display_pos.col;
            tracing::debug!("PaneState::ensure_cursor_visible: cursor off-screen left, adjusting horizontal offset to {}", new_horizontal_offset);
        } else if display_pos.col >= old_horizontal_offset + content_width && content_width > 0 {
            new_horizontal_offset = display_pos
                .col
                .saturating_sub(content_width.saturating_sub(1));
            tracing::debug!("PaneState::ensure_cursor_visible: cursor off-screen right at pos {}, adjusting horizontal offset from {} to {}", display_pos.col, old_horizontal_offset, new_horizontal_offset);
        }

        // Update scroll offset if changed
        let vertical_changed = new_vertical_offset != old_vertical_offset;
        let horizontal_changed = new_horizontal_offset != old_horizontal_offset;

        if vertical_changed || horizontal_changed {
            tracing::debug!(
                "PaneState::ensure_cursor_visible: adjusting scroll from ({}, {}) to ({}, {})",
                old_vertical_offset,
                old_horizontal_offset,
                new_vertical_offset,
                new_horizontal_offset
            );
            self.scroll_offset = Position::new(new_vertical_offset, new_horizontal_offset);
        } else {
            tracing::debug!("PaneState::ensure_cursor_visible: no scroll adjustment needed");
        }

        ScrollAdjustResult {
            vertical_changed,
            horizontal_changed,
            old_vertical_offset,
            new_vertical_offset,
            old_horizontal_offset,
            new_horizontal_offset,
        }
    }

    /// Find the position of the beginning of the next word from current position
    /// Returns None if no next word is found
    /// Now supports Japanese characters as word characters
    pub fn find_next_word_position(&self, current_pos: Position) -> OptionalPosition {
        let mut current_line = current_pos.row;
        let mut current_col = current_pos.col;

        // Loop through display lines to find next word
        while current_line < self.display_cache.display_line_count() {
            if let Some(line_info) = self.display_cache.get_display_line(current_line) {
                // Try to find next word on current line
                if let Some(new_col) = line_info.find_next_word_boundary(current_col) {
                    return Some(Position::new(current_line, new_col));
                }

                // Move to next line and start at beginning
                current_line += 1;
                current_col = 0;

                // If we moved to next line, look for first word on that line
                if current_line < self.display_cache.display_line_count() {
                    if let Some(next_line_info) = self.display_cache.get_display_line(current_line)
                    {
                        if let Some(new_col) = next_line_info.find_next_word_boundary(0) {
                            return Some(Position::new(current_line, new_col));
                        }
                    }
                }
            } else {
                break;
            }
        }

        None
    }

    /// Find the position of the beginning of the previous word from current position
    /// Returns None if no previous word is found
    /// Now supports Japanese characters as word characters
    pub fn find_previous_word_position(&self, current_pos: Position) -> OptionalPosition {
        let mut current_line = current_pos.row;
        let mut current_col = current_pos.col;

        tracing::debug!(
            "find_previous_word_position: starting at display_pos=({}, {})",
            current_line,
            current_col
        );

        // Loop through display lines backwards to find previous word
        while let Some(line_info) = self.display_cache.get_display_line(current_line) {
            tracing::debug!("find_previous_word_position: checking line {} with {} chars, display_width={}, current_col={}", 
                current_line, line_info.char_count(), line_info.display_width(), current_col);

            // Try to find previous word on current line
            if let Some(new_col) = line_info.find_previous_word_boundary(current_col) {
<<<<<<< HEAD
                tracing::debug!(
                    "find_previous_word_position: found word on line {} at col {}",
                    current_line,
                    new_col
                );
                return Some((current_line, new_col));
=======
                return Some(Position::new(current_line, new_col));
>>>>>>> 959b87af
            }

            tracing::debug!(
                "find_previous_word_position: no word found on line {}, moving to previous line",
                current_line
            );

            // If we can't find a previous word on this line, move to previous line
            if current_line > 0 {
                current_line -= 1;
                if let Some(prev_line_info) = self.display_cache.get_display_line(current_line) {
                    current_col = prev_line_info.display_width();
                    tracing::debug!("find_previous_word_position: moved to line {}, set current_col to display_width={}", 
                        current_line, current_col);
                    // Try to find previous word from the end of the previous line
                    if let Some(new_col) = prev_line_info.find_previous_word_boundary(current_col) {
<<<<<<< HEAD
                        tracing::debug!(
                            "find_previous_word_position: found word on prev line {} at col {}",
                            current_line,
                            new_col
                        );
                        return Some((current_line, new_col));
=======
                        return Some(Position::new(current_line, new_col));
>>>>>>> 959b87af
                    }
                    tracing::debug!(
                        "find_previous_word_position: no word found on prev line {}",
                        current_line
                    );
                }
            } else {
                break; // Already at beginning of buffer
            }
        }

        None
    }

    /// Find the position of the end of the current or next word from current position
    /// Returns None if no word end is found
    /// Now supports Japanese characters as word characters
    pub fn find_end_of_word_position(&self, current_pos: Position) -> OptionalPosition {
        let mut current_line = current_pos.row;
        let mut current_col = current_pos.col;

        // Loop through display lines to find end of word
        while current_line < self.display_cache.display_line_count() {
            if let Some(line_info) = self.display_cache.get_display_line(current_line) {
                // Try to find end of word on current line
                if let Some(new_col) = line_info.find_end_of_word(current_col) {
                    return Some(Position::new(current_line, new_col));
                }

                // Move to next line
                current_line += 1;
                current_col = 0;

                // Try to find end of word on next line from beginning
                if current_line < self.display_cache.display_line_count() {
                    if let Some(next_line_info) = self.display_cache.get_display_line(current_line)
                    {
                        if let Some(new_col) = next_line_info.find_end_of_word(0) {
                            return Some(Position::new(current_line, new_col));
                        }
                    }
                }
            } else {
                break;
            }
        }

        None
    }
}

/// Array indexing for panes to enable clean access patterns
impl Index<Pane> for [PaneState; 2] {
    type Output = PaneState;
    fn index(&self, pane: Pane) -> &Self::Output {
        match pane {
            Pane::Request => &self[0],
            Pane::Response => &self[1],
        }
    }
}

impl IndexMut<Pane> for [PaneState; 2] {
    fn index_mut(&mut self, pane: Pane) -> &mut Self::Output {
        match pane {
            Pane::Request => &mut self[0],
            Pane::Response => &mut self[1],
        }
    }
}<|MERGE_RESOLUTION|>--- conflicted
+++ resolved
@@ -518,16 +518,12 @@
 
             // Try to find previous word on current line
             if let Some(new_col) = line_info.find_previous_word_boundary(current_col) {
-<<<<<<< HEAD
                 tracing::debug!(
                     "find_previous_word_position: found word on line {} at col {}",
                     current_line,
                     new_col
                 );
-                return Some((current_line, new_col));
-=======
                 return Some(Position::new(current_line, new_col));
->>>>>>> 959b87af
             }
 
             tracing::debug!(
@@ -544,16 +540,12 @@
                         current_line, current_col);
                     // Try to find previous word from the end of the previous line
                     if let Some(new_col) = prev_line_info.find_previous_word_boundary(current_col) {
-<<<<<<< HEAD
                         tracing::debug!(
                             "find_previous_word_position: found word on prev line {} at col {}",
                             current_line,
                             new_col
                         );
-                        return Some((current_line, new_col));
-=======
                         return Some(Position::new(current_line, new_col));
->>>>>>> 959b87af
                     }
                     tracing::debug!(
                         "find_previous_word_position: no word found on prev line {}",
