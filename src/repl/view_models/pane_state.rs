--- conflicted
+++ resolved
@@ -57,11 +57,7 @@
     pub visual_selection_start: Option<LogicalPosition>,
     pub visual_selection_end: Option<LogicalPosition>,
     pub pane_dimensions: Dimensions, // (width, height)
-<<<<<<< HEAD
-    pub editor_mode: EditorMode,     // Current mode for this pane
-=======
     pub editor_mode: EditorMode,     // Current editor mode for this pane
->>>>>>> 00577e9e
 }
 
 impl PaneState {
@@ -74,11 +70,7 @@
             visual_selection_start: None,
             visual_selection_end: None,
             pane_dimensions: Dimensions::new(pane_width, pane_height),
-<<<<<<< HEAD
-            editor_mode: EditorMode::Normal, // Default to Normal mode
-=======
             editor_mode: EditorMode::Normal, // Start in Normal mode
->>>>>>> 00577e9e
         };
         pane_state.build_display_cache(pane_width, wrap_enabled);
         pane_state
@@ -442,16 +434,6 @@
         if display_pos.col < old_horizontal_offset {
             new_horizontal_offset = display_pos.col;
             tracing::debug!("PaneState::ensure_cursor_visible: cursor off-screen left, adjusting horizontal offset to {}", new_horizontal_offset);
-<<<<<<< HEAD
-        } else if content_width > 0 && display_pos.col > old_horizontal_offset + content_width {
-            // Only scroll when cursor is BEYOND the content width + 1
-            // This allows the cursor to be at position content_width without scrolling
-            new_horizontal_offset = display_pos
-                .col
-                .saturating_sub(content_width.saturating_sub(1));
-            tracing::debug!("PaneState::ensure_cursor_visible: cursor off-screen right at pos {}, visible range was {}-{}, adjusting horizontal offset from {} to {}", 
-                display_pos.col, old_horizontal_offset, old_horizontal_offset + content_width, old_horizontal_offset, new_horizontal_offset);
-=======
         } else if content_width > 0 {
             // MODE-AWARE HORIZONTAL SCROLL: Different trigger points for Insert vs Normal mode
             let should_scroll = match self.editor_mode {
@@ -497,7 +479,6 @@
                     tracing::debug!("PaneState::ensure_cursor_visible: no display line found, using min_scroll_needed={}", min_scroll_needed);
                 }
             }
->>>>>>> 00577e9e
         }
 
         // Update scroll offset if changed
