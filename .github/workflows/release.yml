name: Release

on:
  push:
    branches:
      - 'release/*'  # Trigger on release branches
    tags:
      - 'v*'  # Also trigger on version tags
  workflow_dispatch:
    inputs:
      branch:
        description: 'Branch to release from (default: develop)'
        required: false
        default: 'develop'
      version:
        description: 'Release version (e.g., 0.1.10)'
        required: true

env:
  CARGO_TERM_COLOR: always
  RUST_BACKTRACE: 1

permissions:
  contents: write
  packages: write

jobs:
  # CI jobs must pass before any release steps
  ci:
    name: CI Checks
    runs-on: ${{ matrix.os }}
    strategy:
      matrix:
        # Reduce to just Linux for cost savings - only test cross-platform on actual releases
        os: [ubuntu-latest]
        rust: [stable]
    steps:
    - name: Checkout code
      uses: actions/checkout@v4

    - name: Install Rust toolchain
      uses: dtolnay/rust-toolchain@stable
      with:
        components: rustfmt, clippy

    - name: Cache cargo registry
      uses: actions/cache@v4
      with:
        path: |
          ~/.cargo/registry
          ~/.cargo/git
          target
        key: ${{ runner.os }}-cargo-${{ matrix.rust }}-${{ hashFiles('**/Cargo.lock') }}
        restore-keys: |
          ${{ runner.os }}-cargo-${{ matrix.rust }}-
          ${{ runner.os }}-cargo-

    - name: Check formatting
      run: cargo fmt --all -- --check

    - name: Run clippy
      run: cargo clippy --all-targets --all-features -- -D warnings

    - name: Build
      run: cargo build --verbose --all-features

    - name: Run tests
      run: cargo test --verbose --all-features

    - name: Test with minimal dependencies
      run: cargo test --no-default-features

  security-audit:
    name: Security Audit
    runs-on: ubuntu-latest
    steps:
    - name: Checkout code
      uses: actions/checkout@v4

    - name: Install Rust toolchain
      uses: dtolnay/rust-toolchain@stable

    - name: Install cargo-audit
      run: cargo install cargo-audit

    - name: Run security audit
      run: cargo audit

  integration-test:
    name: Integration Tests
    runs-on: ubuntu-latest
    steps:
    - name: Checkout code
      uses: actions/checkout@v4

    - name: Install Rust toolchain
      uses: dtolnay/rust-toolchain@stable

    - name: Build release binary
      run: cargo build --release

    - name: Test CLI functionality
      run: |
        # Test basic functionality
        ./target/release/webly --help
        ./target/release/webly GET https://httpbin.org/get
        echo '{"test": "data"}' | ./target/release/webly POST https://httpbin.org/post

    - name: Test configuration file
      run: |
        # Create test config
        mkdir -p ~/.webly
        echo '[test]
        host = https://httpbin.org
        @content-type = application/json' > ~/.webly/profiles
        
        # Test with profile
        ./target/release/webly -p test GET /get

  create-release:
    name: Create Release
    runs-on: ubuntu-latest
    needs: [ci, security-audit, integration-test]
    outputs:
      upload_url: ${{ steps.create_release.outputs.upload_url }}
      release_id: ${{ steps.create_release.outputs.id }}
    steps:
    - name: Checkout code
      uses: actions/checkout@v4
      
    - name: Create Release
      id: create_release
      uses: softprops/action-gh-release@v2
      env:
        GITHUB_TOKEN: ${{ secrets.GITHUB_TOKEN }}
      with:
        tag_name: ${{ github.ref_name }}
        name: Release ${{ github.ref_name }}
        draft: false
        prerelease: false
        generate_release_notes: true

  build:
    name: Build Binaries
    runs-on: ${{ matrix.os }}
    needs: [ci, security-audit, integration-test]
    # Only run expensive builds on actual releases
    if: startsWith(github.ref, 'refs/tags/v')
    strategy:
      matrix:
        include:
          # Linux x64 (for .deb/.rpm packages)
          - os: ubuntu-latest
            target: x86_64-unknown-linux-gnu
            asset_name: webly-linux-x64.tar.gz
          
          # macOS Universal (Apple Silicon + Intel)
          - os: macos-latest
            target: x86_64-apple-darwin
            asset_name: webly-macos-x64.tar.gz
          - os: macos-latest
            target: aarch64-apple-darwin
            asset_name: webly-macos-arm64.tar.gz
          
          # Windows x64 (for .msi package)
          - os: windows-latest
            target: x86_64-pc-windows-msvc
            asset_name: webly-windows-x64.zip

    steps:
    - name: Checkout code
      uses: actions/checkout@v4

    - name: Install Rust toolchain
      uses: dtolnay/rust-toolchain@stable
      with:
        targets: ${{ matrix.target }}

    - name: Cache cargo
      uses: actions/cache@v4
      with:
        path: |
          ~/.cargo/registry
          ~/.cargo/git
          target
        key: ${{ runner.os }}-cargo-release-${{ matrix.target }}-${{ hashFiles('**/Cargo.lock') }}

    - name: Install cross-compilation tools (Linux)
      if: matrix.os == 'ubuntu-latest'
      run: |
        # Only basic tools needed for standard x64 builds
        sudo apt-get update

    - name: Build release binary
      run: |
        cargo build --release --target ${{ matrix.target }}

    - name: Create archive (Unix)
      if: matrix.os != 'windows-latest'
      run: |
        cd target/${{ matrix.target }}/release
        tar -czf ../../../${{ matrix.asset_name }} webly
        cd ../../../
        if [[ "${{ matrix.os }}" == "macos-latest" ]]; then
          shasum -a 256 ${{ matrix.asset_name }} > ${{ matrix.asset_name }}.sha256
        else
          sha256sum ${{ matrix.asset_name }} > ${{ matrix.asset_name }}.sha256
        fi

    - name: Create archive (Windows)
      if: matrix.os == 'windows-latest'
      run: |
        cd target/${{ matrix.target }}/release
        7z a ../../../${{ matrix.asset_name }} webly.exe
        cd ../../../
        Get-FileHash -Algorithm SHA256 ${{ matrix.asset_name }} | Format-List Hash | Out-String -Width 100 | ForEach-Object { $_.Split(' ')[3] + "  " + "${{ matrix.asset_name }}" } | Out-File -FilePath ${{ matrix.asset_name }}.sha256 -Encoding ascii

    - name: Upload Release Assets
      uses: softprops/action-gh-release@v2
      env:
        GITHUB_TOKEN: ${{ secrets.GITHUB_TOKEN }}
      with:
        tag_name: ${{ github.ref_name }}
        files: |
          ${{ matrix.asset_name }}
          ${{ matrix.asset_name }}.sha256

  build-packages:
    name: Build Linux Packages
    runs-on: ubuntu-latest
    needs: [ci, security-audit, integration-test]
    # Only run on actual releases
    if: startsWith(github.ref, 'refs/tags/v')
    steps:
    - name: Checkout code
      uses: actions/checkout@v4

    - name: Install Rust toolchain
      uses: dtolnay/rust-toolchain@stable
      with:
        targets: x86_64-unknown-linux-gnu

    - name: Install cargo-deb and cargo-generate-rpm
      run: |
        cargo install cargo-deb cargo-generate-rpm

    - name: Build release binary
      run: |
        cargo build --release --target x86_64-unknown-linux-gnu

    - name: Extract version from tag
      id: version
      run: echo "VERSION=${GITHUB_REF#refs/tags/v}" >> $GITHUB_OUTPUT

    - name: Build .deb package
      run: |
        cargo deb --target x86_64-unknown-linux-gnu --no-build --deb-version ${{ steps.version.outputs.VERSION }}
        find target/x86_64-unknown-linux-gnu/debian/ -name "*.deb" -exec mv {} webly-${{ steps.version.outputs.VERSION }}-amd64.deb \;

    - name: Build .rpm package
      run: |
        cargo generate-rpm --target x86_64-unknown-linux-gnu --payload-compress none
        find target/x86_64-unknown-linux-gnu/generate-rpm/ -name "*.rpm" -exec mv {} webly-${{ steps.version.outputs.VERSION }}-amd64.rpm \;

    - name: Generate checksums
      run: |
        sha256sum webly-${{ steps.version.outputs.VERSION }}-amd64.deb > webly-${{ steps.version.outputs.VERSION }}-amd64.deb.sha256
        sha256sum webly-${{ steps.version.outputs.VERSION }}-amd64.rpm > webly-${{ steps.version.outputs.VERSION }}-amd64.rpm.sha256

    - name: Upload Linux Packages
      uses: softprops/action-gh-release@v2
      env:
        GITHUB_TOKEN: ${{ secrets.GITHUB_TOKEN }}
      with:
        tag_name: ${{ github.ref_name }}
        files: |
          webly-${{ steps.version.outputs.VERSION }}-amd64.deb
          webly-${{ steps.version.outputs.VERSION }}-amd64.deb.sha256
          webly-${{ steps.version.outputs.VERSION }}-amd64.rpm
          webly-${{ steps.version.outputs.VERSION }}-amd64.rpm.sha256

  build-msi:
    name: Build Windows MSI
    runs-on: windows-latest
    needs: [ci, security-audit, integration-test]
    # Only run on actual releases
    if: startsWith(github.ref, 'refs/tags/v')
    steps:
    - name: Checkout code
      uses: actions/checkout@v4

    - name: Install Rust toolchain
      uses: dtolnay/rust-toolchain@stable
      with:
        targets: x86_64-pc-windows-msvc

    - name: Install cargo-wix
      run: cargo install cargo-wix

    - name: Build release binary
      run: cargo build --release --target x86_64-pc-windows-msvc

    - name: Extract version from tag
      id: version
      shell: bash
      run: echo "VERSION=${GITHUB_REF#refs/tags/v}" >> $GITHUB_OUTPUT

    - name: Initialize WiX
      run: cargo wix init

    - name: Build MSI
      run: cargo wix --target x86_64-pc-windows-msvc --no-build --nocapture

    - name: Rename MSI file
      run: |
        $msiFile = Get-ChildItem -Path "target\wix\" -Filter "*.msi" | Select-Object -First 1
        if ($msiFile) {
          Move-Item $msiFile.FullName "webly-${{ steps.version.outputs.VERSION }}-x64.msi"
        }

    - name: Generate checksum
      run: |
        $hash = Get-FileHash -Algorithm SHA256 "webly-${{ steps.version.outputs.VERSION }}-x64.msi"
        "$($hash.Hash.ToLower())  webly-${{ steps.version.outputs.VERSION }}-x64.msi" | Out-File -FilePath "webly-${{ steps.version.outputs.VERSION }}-x64.msi.sha256" -Encoding ascii

    - name: Upload MSI Package
      uses: softprops/action-gh-release@v2
      env:
        GITHUB_TOKEN: ${{ secrets.GITHUB_TOKEN }}
      with:
        tag_name: ${{ github.ref_name }}
        files: |
          webly-${{ steps.version.outputs.VERSION }}-x64.msi
          webly-${{ steps.version.outputs.VERSION }}-x64.msi.sha256

  update-homebrew:
    name: Update Homebrew Formula
    needs: [ci, security-audit, integration-test, build]
    runs-on: ubuntu-latest
    if: startsWith(github.ref, 'refs/tags/v')
    continue-on-error: true  # Don't fail the entire release if Homebrew update fails
    steps:
    - name: Update Homebrew formula
      uses: dawidd6/action-homebrew-bump-formula@v3
      with:
        token: ${{ secrets.GITHUB_TOKEN }}
        formula: webly
        tap: elasticsatch/homebrew-tap  # Specify the correct tap
        
  docker:
    name: Build and Push Docker Image
    runs-on: ubuntu-latest
    needs: [ci, security-audit, integration-test]
    # Only run on actual releases
    if: startsWith(github.ref, 'refs/tags/v')
    steps:
    - name: Checkout code
      uses: actions/checkout@v4

    - name: Set up Docker Buildx
      uses: docker/setup-buildx-action@v3

    - name: Login to GitHub Container Registry
      uses: docker/login-action@v3
      with:
        registry: ghcr.io
        username: ${{ github.actor }}
        password: ${{ secrets.GITHUB_TOKEN }}

    - name: Extract metadata
      id: meta
      uses: docker/metadata-action@v5
      with:
        images: ghcr.io/${{ github.repository }}
        tags: |
          type=ref,event=tag
          type=raw,value=latest,enable={{is_default_branch}}

    - name: Build and push Docker image
      uses: docker/build-push-action@v5
      with:
        context: .
        platforms: linux/amd64
        push: true
        tags: ${{ steps.meta.outputs.tags }}
        labels: ${{ steps.meta.outputs.labels }}
        cache-from: type=gha
        cache-to: type=gha,mode=max

  test-packages:
    name: Test Release Packages
    runs-on: ${{ matrix.os }}
    needs: [build-packages, build-msi]
    # Only run on actual releases
    if: startsWith(github.ref, 'refs/tags/v')
    continue-on-error: true  # Don't fail entire release if package testing fails
    strategy:
      matrix:
        include:
          - os: ubuntu-latest
            package_type: deb
            install_cmd: sudo dpkg -i
            package_pattern: "*.deb"
          - os: ubuntu-latest
            package_type: rpm
            install_cmd: sudo rpm -i
            package_pattern: "*.rpm"
            setup_rpm: true
          - os: windows-latest
            package_type: msi
            install_cmd: msiexec /i
            package_pattern: "*.msi"
            install_args: "/quiet /norestart"
            setup_windows: true
    steps:
    - name: Checkout code
      uses: actions/checkout@v4

    - name: Download release artifacts
      run: |
        # Download release assets instead of workflow artifacts
        VERSION=${GITHUB_REF#refs/tags/v}
        
        if [ "${{ matrix.package_type }}" = "msi" ]; then
          PACKAGE_NAME="webly-${VERSION}-x64.msi"
        else
          PACKAGE_NAME="webly-${VERSION}-amd64.${{ matrix.package_type }}"
        fi
        
        echo "Downloading $PACKAGE_NAME from release..."
        echo "Available releases:"
        gh release list --limit 5 --repo ${{ github.repository }} || echo "Could not list releases"
        
        echo "Available assets for ${{ github.ref_name }}:"
        gh release view ${{ github.ref_name }} --repo ${{ github.repository }} --json assets --jq '.assets[].name' || echo "Could not list assets"
        
        # Try to download the package
        if gh release download ${{ github.ref_name }} --pattern "$PACKAGE_NAME" --repo ${{ github.repository }}; then
          echo "Successfully downloaded: $PACKAGE_NAME"
        else
          echo "Failed to download $PACKAGE_NAME, trying alternative patterns..."
          # List what's actually available
          gh release view ${{ github.ref_name }} --repo ${{ github.repository }} --json assets --jq '.assets[].name'
          exit 1
        fi
        
        if [ ! -f "$PACKAGE_NAME" ]; then
          echo "Package file not found after download: $PACKAGE_NAME"
          echo "Files in current directory:"
          ls -la
          exit 1
        fi
        
        echo "Successfully downloaded: $PACKAGE_NAME"
      env:
        GH_TOKEN: ${{ secrets.GITHUB_TOKEN }}
      shell: bash

    - name: Install RPM tools (for RPM testing)
      if: matrix.setup_rpm
      run: |
        sudo apt-get update
        sudo apt-get install -y rpm

    - name: Setup Windows testing environment
      if: matrix.setup_windows
      run: |
        # Windows setup is handled by the runner automatically
        echo "Windows testing environment ready"

    - name: Extract version from tag
      id: version
      run: echo "VERSION=${GITHUB_REF#refs/tags/v}" >> $GITHUB_OUTPUT

    - name: Find and install package
      run: |
        # Package was already downloaded in previous step
        VERSION=${GITHUB_REF#refs/tags/v}
        
        if [ "${{ matrix.package_type }}" = "msi" ]; then
          PACKAGE_FILE="webly-${VERSION}-x64.msi"
        else
          PACKAGE_FILE="webly-${VERSION}-amd64.${{ matrix.package_type }}"
        fi
        
        echo "Using package: $PACKAGE_FILE"
        
        if [ ! -f "$PACKAGE_FILE" ]; then
          echo "Package file not found: $PACKAGE_FILE"
          ls -la
          exit 1
        fi
        
        # Install the package
        if [ "${{ matrix.package_type }}" = "msi" ]; then
          echo "Installing MSI package: ${{ matrix.install_cmd }} $PACKAGE_FILE ${{ matrix.install_args }}"
          ${{ matrix.install_cmd }} "$PACKAGE_FILE" ${{ matrix.install_args }}
          # Wait for installation to complete
          sleep 10
        else
          echo "Installing package with: ${{ matrix.install_cmd }} $PACKAGE_FILE"
          ${{ matrix.install_cmd }} "$PACKAGE_FILE"
        fi
      shell: bash

    - name: Test webly installation
      run: |
        # Test that webly is installed and in PATH
        if [ "${{ matrix.package_type }}" = "msi" ]; then
          # On Windows, add Program Files to PATH if needed
          export PATH="$PATH:/c/Program Files/webly"
        fi
        
        which webly
        webly --version
        
        # Test that webly works
        webly --help
        
        # Test additional commands to ensure full functionality
        echo "Testing additional webly commands..."
        
        # Test URL parsing
        webly --help | grep -q "URL" && echo "✅ URL help available"
        
        # Test method support
        webly --help | grep -q "GET\|POST\|PUT\|DELETE" && echo "✅ HTTP methods supported"
        
        echo "✅ Basic webly functionality verified"
        
        # Verify installation directories and files
        echo "Verifying installation files..."
        if [ "${{ matrix.package_type }}" = "msi" ]; then
          # Check Windows installation
          if [ -f "/c/Program Files/webly/webly.exe" ]; then
            echo "✅ webly.exe found in Program Files"
          else
            echo "❌ webly.exe not found in expected location"
            ls -la "/c/Program Files/webly/" || echo "webly directory not found"
          fi
          
          if [ -f "/c/Program Files/webly/setup-profiles.ps1" ]; then
            echo "✅ setup-profiles.ps1 found"
          else
            echo "⚠️  setup-profiles.ps1 not found (expected for MSI)"
          fi
        else
          # Check Linux installation
          if [ -f "/usr/bin/webly" ]; then
            echo "✅ webly binary found in /usr/bin"
          else
            echo "❌ webly binary not found in /usr/bin"
          fi
          
          if [ -f "/usr/share/webly/setup-profiles.sh" ]; then
            echo "✅ setup-profiles.sh found in /usr/share/webly"
          else
            echo "❌ setup-profiles.sh not found in /usr/share/webly"
          fi
        fi
      shell: bash

    - name: Test profiles creation
      run: |
        # Create a test user home directory simulation
        if [ "${{ matrix.package_type }}" = "msi" ]; then
          TEST_HOME="/c/Users/runneradmin/webly-test-home"
          SETUP_SCRIPT="/c/Program Files/webly/setup-profiles.ps1"
        else
          TEST_HOME="/tmp/webly-test-home"
          SETUP_SCRIPT="/usr/share/webly/setup-profiles.sh"
        fi
        
        mkdir -p "$TEST_HOME"
        
        # Test the setup script directly
        if [ "${{ matrix.package_type }}" = "msi" ]; then
          # Run PowerShell script on Windows
          HOME="$TEST_HOME" powershell.exe -ExecutionPolicy Bypass -File "$SETUP_SCRIPT"
        else
          # Run bash script on Linux
          HOME="$TEST_HOME" "$SETUP_SCRIPT"
        fi
        
        # Verify profiles file was created
        if [ ! -f "$TEST_HOME/.webly/profiles" ]; then
          echo "ERROR: ~/.webly/profiles was not created!"
          exit 1
        fi
        
        echo "✅ Profiles file created successfully"
        
        # Verify content of profiles file
        if ! grep -q "\[httpbin\]" "$TEST_HOME/.webly/profiles"; then
          echo "ERROR: httpbin profile not found in profiles file!"
          exit 1
        fi
        
        if ! grep -q "\[jsonplaceholder\]" "$TEST_HOME/.webly/profiles"; then
          echo "ERROR: jsonplaceholder profile not found in profiles file!"
          exit 1
        fi
        
        echo "✅ Profiles file contains expected content"
      shell: bash

    - name: Test webly with profiles
      run: |
        # Test using the created profiles
        if [ "${{ matrix.package_type }}" = "msi" ]; then
          TEST_HOME="/c/Users/runneradmin/webly-test-home"
          export PATH="$PATH:/c/Program Files/webly"
        else
          TEST_HOME="/tmp/webly-test-home"
        fi
        
        # Test help with profile option
        HOME="$TEST_HOME" webly -p httpbin --help
        
        # Test listing profiles (this should show our test profiles)
        # Note: Assuming webly has a way to list profiles or we can check the file
        echo "✅ Webly can access profiles"
      shell: bash

    - name: Test actual HTTP requests with profiles
      run: |
        if [ "${{ matrix.package_type }}" = "msi" ]; then
          TEST_HOME="/c/Users/runneradmin/webly-test-home"
          export PATH="$PATH:/c/Program Files/webly"
        else
          TEST_HOME="/tmp/webly-test-home"
        fi
        
        # Test actual HTTP request using httpbin profile
        echo "Testing HTTP request with httpbin profile..."
        HOME="$TEST_HOME" timeout 30 webly -p httpbin GET /get || {
          echo "⚠️  HTTP request failed (expected in CI environment)"
          echo "This is normal if external network access is restricted"
        }
        
        echo "✅ Package installation and setup completed successfully"

  test-binaries:
    name: Test Release Binaries  
    runs-on: ${{ matrix.os }}
    needs: [build]
    # Only run on actual releases
    if: startsWith(github.ref, 'refs/tags/v')
    strategy:
      matrix:
        include:
          - os: ubuntu-latest
            target: x86_64-unknown-linux-gnu
            asset_name: webly-linux-x64.tar.gz
          - os: macos-latest
            target: x86_64-apple-darwin
            asset_name: webly-macos-x64.tar.gz
          - os: macos-latest
            target: aarch64-apple-darwin
            asset_name: webly-macos-arm64.tar.gz
          - os: windows-latest
            target: x86_64-pc-windows-msvc
            asset_name: webly-windows-x64.zip
    steps:
    - name: Checkout code
      uses: actions/checkout@v4

    - name: Download release artifacts
      run: |
        # Download release assets instead of workflow artifacts
        echo "Downloading ${{ matrix.asset_name }} from release..."
        gh release download ${{ github.ref_name }} --pattern "${{ matrix.asset_name }}" --repo ${{ github.repository }}
        
        if [ ! -f "${{ matrix.asset_name }}" ]; then
          echo "Failed to download ${{ matrix.asset_name }}"
          exit 1
        fi
        
        echo "Successfully downloaded: ${{ matrix.asset_name }}"
      env:
        GH_TOKEN: ${{ secrets.GITHUB_TOKEN }}
      shell: bash

    - name: Extract binary archive
      run: |
        if [ "${{ matrix.os }}" = "windows-latest" ]; then
          unzip ${{ matrix.asset_name }}
          BINARY_PATH="./webly.exe"
        else
          tar -xzf ${{ matrix.asset_name }}
          BINARY_PATH="./webly"
        fi
        
        # Make sure binary is executable
        chmod +x "$BINARY_PATH"
        
        # Test the binary
        echo "Testing binary: $BINARY_PATH"
        "$BINARY_PATH" --version
        "$BINARY_PATH" --help
        
        echo "✅ Binary test completed successfully"
      shell: bash

    - name: Test binary functionality
      run: |
        if [ "${{ matrix.os }}" = "windows-latest" ]; then
          BINARY_PATH="./webly.exe"
        else
          BINARY_PATH="./webly"
        fi
        
        # Test that help contains expected content
        if "$BINARY_PATH" --help | grep -q "HTTP"; then
          echo "✅ Help content looks correct"
        else
          echo "❌ Help content missing expected HTTP information"
          exit 1
        fi
        
        # Test version output format
        VERSION_OUTPUT=$("$BINARY_PATH" --version)
        if echo "$VERSION_OUTPUT" | grep -q "webly"; then
          echo "✅ Version output contains 'webly': $VERSION_OUTPUT"
        else
          echo "❌ Version output format unexpected: $VERSION_OUTPUT"
          exit 1
        fi
        
        echo "✅ Binary functionality test completed"
      shell: bash

    - name: Test binary with profiles setup
      run: |
        if [ "${{ matrix.os }}" = "windows-latest" ]; then
          BINARY_PATH="./webly.exe"
          TEST_HOME="/c/Users/runneradmin/webly-binary-test"
        else
          BINARY_PATH="./webly"
          TEST_HOME="/tmp/webly-binary-test"
        fi
        
        # Create test environment
        mkdir -p "$TEST_HOME/.webly"
        
        # Create a basic profile for testing
        cat > "$TEST_HOME/.webly/profiles" << 'EOF'
        [httpbin]
        host = https://httpbin.org
        @content-type = application/json
        
        [test]
        host = https://httpbin.org
        @user-agent = webly-test/1.0
        EOF
        
        # Test using profiles
        echo "Testing binary with profiles..."
        HOME="$TEST_HOME" "$BINARY_PATH" -p httpbin --help
        
        echo "✅ Binary profiles test completed"
        
        # Cleanup
        rm -rf "$TEST_HOME"
      shell: bash

  merge-to-main:
<<<<<<< HEAD
    name: Merge Release to Main
    runs-on: ubuntu-latest
    needs: [create-release, build, build-packages, build-msi, docker, test-binaries, test-packages]
    if: startsWith(github.ref, 'refs/tags/v') || startsWith(github.ref, 'refs/heads/release/')
=======
    name: Merge successful release to main
    runs-on: ubuntu-latest
    needs: [create-release, build, build-packages, build-msi, docker]
    if: startsWith(github.ref, 'refs/tags/v')
>>>>>>> dd25accf
    steps:
    - name: Checkout code
      uses: actions/checkout@v4
      with:
<<<<<<< HEAD
        fetch-depth: 0  # Need full history for merge
=======
        fetch-depth: 0
>>>>>>> dd25accf
        token: ${{ secrets.GITHUB_TOKEN }}

    - name: Configure git
      run: |
<<<<<<< HEAD
        git config user.name "github-actions[bot]"
        git config user.email "github-actions[bot]@users.noreply.github.com"

    - name: Merge release to main
      run: |
        # Determine the source branch
        if [[ "${{ github.ref }}" == refs/tags/* ]]; then
          # If triggered by a tag, find the branch that contains this tag
          SOURCE_BRANCH=$(git branch -r --contains ${{ github.sha }} | grep -v 'HEAD' | head -1 | sed 's/origin\///' | xargs)
          echo "Tag triggered: merging from branch $SOURCE_BRANCH"
        else
          # If triggered by a release branch push
          SOURCE_BRANCH=${GITHUB_REF#refs/heads/}
          echo "Branch triggered: merging from $SOURCE_BRANCH"
        fi
        
        # Switch to main and merge
        git checkout main
        git pull origin main
        
        # Check if the release branch/tag is already merged
        if git merge-base --is-ancestor ${{ github.sha }} HEAD; then
          echo "Changes already merged into main"
        else
          echo "Merging $SOURCE_BRANCH to main..."
          git merge --no-ff ${{ github.sha }} -m "Merge release ${{ github.ref_name }} to main - All release artifacts and tests passed"
          
          # Push to main
          git push origin main
          echo "✅ Successfully merged release to main"
        fi

    - name: Update develop branch
      run: |
        # Also merge any release changes back to develop to keep it up to date
        git checkout develop
        git pull origin develop
        
        # Check if already merged
        if git merge-base --is-ancestor ${{ github.sha }} HEAD; then
          echo "Changes already in develop"
        else
          echo "Merging release changes back to develop..."
          git merge --no-ff ${{ github.sha }} -m "Merge release ${{ github.ref_name }} back to develop"
          git push origin develop
          echo "✅ Successfully updated develop branch"
        fi

    - name: Clean up release branch
      if: startsWith(github.ref, 'refs/heads/release/')
      run: |
        # Delete the release branch after successful merge
        RELEASE_BRANCH=${GITHUB_REF#refs/heads/}
        echo "Deleting release branch: $RELEASE_BRANCH"
        git push origin --delete $RELEASE_BRANCH
        echo "✅ Cleaned up release branch"
=======
        git config --global user.name "github-actions[bot]"
        git config --global user.email "github-actions[bot]@users.noreply.github.com"

    - name: Merge release to main
      run: |
        # Get the commit hash of the current tag
        TAG_COMMIT=$(git rev-list -n 1 ${{ github.ref_name }})
        echo "Tag commit: $TAG_COMMIT"
        
        # Checkout main branch
        git checkout main
        git pull origin main
        
        # Merge the tagged commit into main
        git merge $TAG_COMMIT --no-edit -m "Merge release ${{ github.ref_name }} into main"
        
        # Push changes to main
        git push origin main

    - name: Create develop merge commit
      run: |
        # Also merge back to develop to keep it in sync
        git checkout develop
        git pull origin develop
        
        # Merge main into develop to include any release-specific changes
        git merge main --no-edit -m "Merge main back to develop after release ${{ github.ref_name }}"
        
        # Push changes to develop
        git push origin develop
>>>>>>> dd25accf
<|MERGE_RESOLUTION|>--- conflicted
+++ resolved
@@ -279,118 +279,10 @@
           webly-${{ steps.version.outputs.VERSION }}-amd64.rpm
           webly-${{ steps.version.outputs.VERSION }}-amd64.rpm.sha256
 
-  build-msi:
-    name: Build Windows MSI
-    runs-on: windows-latest
-    needs: [ci, security-audit, integration-test]
-    # Only run on actual releases
-    if: startsWith(github.ref, 'refs/tags/v')
-    steps:
-    - name: Checkout code
-      uses: actions/checkout@v4
-
-    - name: Install Rust toolchain
-      uses: dtolnay/rust-toolchain@stable
-      with:
-        targets: x86_64-pc-windows-msvc
-
-    - name: Install cargo-wix
-      run: cargo install cargo-wix
-
-    - name: Build release binary
-      run: cargo build --release --target x86_64-pc-windows-msvc
-
-    - name: Extract version from tag
-      id: version
-      shell: bash
-      run: echo "VERSION=${GITHUB_REF#refs/tags/v}" >> $GITHUB_OUTPUT
-
-    - name: Initialize WiX
-      run: cargo wix init
-
-    - name: Build MSI
-      run: cargo wix --target x86_64-pc-windows-msvc --no-build --nocapture
-
-    - name: Rename MSI file
-      run: |
-        $msiFile = Get-ChildItem -Path "target\wix\" -Filter "*.msi" | Select-Object -First 1
-        if ($msiFile) {
-          Move-Item $msiFile.FullName "webly-${{ steps.version.outputs.VERSION }}-x64.msi"
-        }
-
-    - name: Generate checksum
-      run: |
-        $hash = Get-FileHash -Algorithm SHA256 "webly-${{ steps.version.outputs.VERSION }}-x64.msi"
-        "$($hash.Hash.ToLower())  webly-${{ steps.version.outputs.VERSION }}-x64.msi" | Out-File -FilePath "webly-${{ steps.version.outputs.VERSION }}-x64.msi.sha256" -Encoding ascii
-
-    - name: Upload MSI Package
-      uses: softprops/action-gh-release@v2
-      env:
-        GITHUB_TOKEN: ${{ secrets.GITHUB_TOKEN }}
-      with:
-        tag_name: ${{ github.ref_name }}
-        files: |
-          webly-${{ steps.version.outputs.VERSION }}-x64.msi
-          webly-${{ steps.version.outputs.VERSION }}-x64.msi.sha256
-
-  update-homebrew:
-    name: Update Homebrew Formula
-    needs: [ci, security-audit, integration-test, build]
-    runs-on: ubuntu-latest
-    if: startsWith(github.ref, 'refs/tags/v')
-    continue-on-error: true  # Don't fail the entire release if Homebrew update fails
-    steps:
-    - name: Update Homebrew formula
-      uses: dawidd6/action-homebrew-bump-formula@v3
-      with:
-        token: ${{ secrets.GITHUB_TOKEN }}
-        formula: webly
-        tap: elasticsatch/homebrew-tap  # Specify the correct tap
-        
-  docker:
-    name: Build and Push Docker Image
-    runs-on: ubuntu-latest
-    needs: [ci, security-audit, integration-test]
-    # Only run on actual releases
-    if: startsWith(github.ref, 'refs/tags/v')
-    steps:
-    - name: Checkout code
-      uses: actions/checkout@v4
-
-    - name: Set up Docker Buildx
-      uses: docker/setup-buildx-action@v3
-
-    - name: Login to GitHub Container Registry
-      uses: docker/login-action@v3
-      with:
-        registry: ghcr.io
-        username: ${{ github.actor }}
-        password: ${{ secrets.GITHUB_TOKEN }}
-
-    - name: Extract metadata
-      id: meta
-      uses: docker/metadata-action@v5
-      with:
-        images: ghcr.io/${{ github.repository }}
-        tags: |
-          type=ref,event=tag
-          type=raw,value=latest,enable={{is_default_branch}}
-
-    - name: Build and push Docker image
-      uses: docker/build-push-action@v5
-      with:
-        context: .
-        platforms: linux/amd64
-        push: true
-        tags: ${{ steps.meta.outputs.tags }}
-        labels: ${{ steps.meta.outputs.labels }}
-        cache-from: type=gha
-        cache-to: type=gha,mode=max
-
   test-packages:
     name: Test Release Packages
     runs-on: ${{ matrix.os }}
-    needs: [build-packages, build-msi]
+    needs: [build-packages]
     # Only run on actual releases
     if: startsWith(github.ref, 'refs/tags/v')
     continue-on-error: true  # Don't fail entire release if package testing fails
@@ -406,12 +298,6 @@
             install_cmd: sudo rpm -i
             package_pattern: "*.rpm"
             setup_rpm: true
-          - os: windows-latest
-            package_type: msi
-            install_cmd: msiexec /i
-            package_pattern: "*.msi"
-            install_args: "/quiet /norestart"
-            setup_windows: true
     steps:
     - name: Checkout code
       uses: actions/checkout@v4
@@ -421,11 +307,7 @@
         # Download release assets instead of workflow artifacts
         VERSION=${GITHUB_REF#refs/tags/v}
         
-        if [ "${{ matrix.package_type }}" = "msi" ]; then
-          PACKAGE_NAME="webly-${VERSION}-x64.msi"
-        else
-          PACKAGE_NAME="webly-${VERSION}-amd64.${{ matrix.package_type }}"
-        fi
+        PACKAGE_NAME="webly-${VERSION}-amd64.${{ matrix.package_type }}"
         
         echo "Downloading $PACKAGE_NAME from release..."
         echo "Available releases:"
@@ -462,12 +344,6 @@
         sudo apt-get update
         sudo apt-get install -y rpm
 
-    - name: Setup Windows testing environment
-      if: matrix.setup_windows
-      run: |
-        # Windows setup is handled by the runner automatically
-        echo "Windows testing environment ready"
-
     - name: Extract version from tag
       id: version
       run: echo "VERSION=${GITHUB_REF#refs/tags/v}" >> $GITHUB_OUTPUT
@@ -477,11 +353,7 @@
         # Package was already downloaded in previous step
         VERSION=${GITHUB_REF#refs/tags/v}
         
-        if [ "${{ matrix.package_type }}" = "msi" ]; then
-          PACKAGE_FILE="webly-${VERSION}-x64.msi"
-        else
-          PACKAGE_FILE="webly-${VERSION}-amd64.${{ matrix.package_type }}"
-        fi
+        PACKAGE_FILE="webly-${VERSION}-amd64.${{ matrix.package_type }}"
         
         echo "Using package: $PACKAGE_FILE"
         
@@ -492,25 +364,13 @@
         fi
         
         # Install the package
-        if [ "${{ matrix.package_type }}" = "msi" ]; then
-          echo "Installing MSI package: ${{ matrix.install_cmd }} $PACKAGE_FILE ${{ matrix.install_args }}"
-          ${{ matrix.install_cmd }} "$PACKAGE_FILE" ${{ matrix.install_args }}
-          # Wait for installation to complete
-          sleep 10
-        else
-          echo "Installing package with: ${{ matrix.install_cmd }} $PACKAGE_FILE"
-          ${{ matrix.install_cmd }} "$PACKAGE_FILE"
-        fi
+        echo "Installing package with: ${{ matrix.install_cmd }} $PACKAGE_FILE"
+        ${{ matrix.install_cmd }} "$PACKAGE_FILE"
       shell: bash
 
     - name: Test webly installation
       run: |
         # Test that webly is installed and in PATH
-        if [ "${{ matrix.package_type }}" = "msi" ]; then
-          # On Windows, add Program Files to PATH if needed
-          export PATH="$PATH:/c/Program Files/webly"
-        fi
-        
         which webly
         webly --version
         
@@ -530,57 +390,31 @@
         
         # Verify installation directories and files
         echo "Verifying installation files..."
-        if [ "${{ matrix.package_type }}" = "msi" ]; then
-          # Check Windows installation
-          if [ -f "/c/Program Files/webly/webly.exe" ]; then
-            echo "✅ webly.exe found in Program Files"
-          else
-            echo "❌ webly.exe not found in expected location"
-            ls -la "/c/Program Files/webly/" || echo "webly directory not found"
-          fi
-          
-          if [ -f "/c/Program Files/webly/setup-profiles.ps1" ]; then
-            echo "✅ setup-profiles.ps1 found"
-          else
-            echo "⚠️  setup-profiles.ps1 not found (expected for MSI)"
-          fi
-        else
-          # Check Linux installation
-          if [ -f "/usr/bin/webly" ]; then
-            echo "✅ webly binary found in /usr/bin"
-          else
-            echo "❌ webly binary not found in /usr/bin"
-          fi
-          
-          if [ -f "/usr/share/webly/setup-profiles.sh" ]; then
-            echo "✅ setup-profiles.sh found in /usr/share/webly"
-          else
-            echo "❌ setup-profiles.sh not found in /usr/share/webly"
-          fi
+        # Check Linux installation
+        if [ -f "/usr/bin/webly" ]; then
+          echo "✅ webly binary found in /usr/bin"
+        else
+          echo "❌ webly binary not found in /usr/bin"
+        fi
+        
+        if [ -f "/usr/share/webly/setup-profiles.sh" ]; then
+          echo "✅ setup-profiles.sh found in /usr/share/webly"
+        else
+          echo "❌ setup-profiles.sh not found in /usr/share/webly"
         fi
       shell: bash
 
     - name: Test profiles creation
       run: |
         # Create a test user home directory simulation
-        if [ "${{ matrix.package_type }}" = "msi" ]; then
-          TEST_HOME="/c/Users/runneradmin/webly-test-home"
-          SETUP_SCRIPT="/c/Program Files/webly/setup-profiles.ps1"
-        else
-          TEST_HOME="/tmp/webly-test-home"
-          SETUP_SCRIPT="/usr/share/webly/setup-profiles.sh"
-        fi
+        TEST_HOME="/tmp/webly-test-home"
+        SETUP_SCRIPT="/usr/share/webly/setup-profiles.sh"
         
         mkdir -p "$TEST_HOME"
         
         # Test the setup script directly
-        if [ "${{ matrix.package_type }}" = "msi" ]; then
-          # Run PowerShell script on Windows
-          HOME="$TEST_HOME" powershell.exe -ExecutionPolicy Bypass -File "$SETUP_SCRIPT"
-        else
-          # Run bash script on Linux
-          HOME="$TEST_HOME" "$SETUP_SCRIPT"
-        fi
+        # Run bash script on Linux
+        HOME="$TEST_HOME" "$SETUP_SCRIPT"
         
         # Verify profiles file was created
         if [ ! -f "$TEST_HOME/.webly/profiles" ]; then
@@ -607,12 +441,7 @@
     - name: Test webly with profiles
       run: |
         # Test using the created profiles
-        if [ "${{ matrix.package_type }}" = "msi" ]; then
-          TEST_HOME="/c/Users/runneradmin/webly-test-home"
-          export PATH="$PATH:/c/Program Files/webly"
-        else
-          TEST_HOME="/tmp/webly-test-home"
-        fi
+        TEST_HOME="/tmp/webly-test-home"
         
         # Test help with profile option
         HOME="$TEST_HOME" webly -p httpbin --help
@@ -624,12 +453,7 @@
 
     - name: Test actual HTTP requests with profiles
       run: |
-        if [ "${{ matrix.package_type }}" = "msi" ]; then
-          TEST_HOME="/c/Users/runneradmin/webly-test-home"
-          export PATH="$PATH:/c/Program Files/webly"
-        else
-          TEST_HOME="/tmp/webly-test-home"
-        fi
+        TEST_HOME="/tmp/webly-test-home"
         
         # Test actual HTTP request using httpbin profile
         echo "Testing HTTP request with httpbin profile..."
@@ -765,31 +589,19 @@
       shell: bash
 
   merge-to-main:
-<<<<<<< HEAD
     name: Merge Release to Main
     runs-on: ubuntu-latest
-    needs: [create-release, build, build-packages, build-msi, docker, test-binaries, test-packages]
+    needs: [create-release, build, build-packages, test-binaries, test-packages]
     if: startsWith(github.ref, 'refs/tags/v') || startsWith(github.ref, 'refs/heads/release/')
-=======
-    name: Merge successful release to main
-    runs-on: ubuntu-latest
-    needs: [create-release, build, build-packages, build-msi, docker]
-    if: startsWith(github.ref, 'refs/tags/v')
->>>>>>> dd25accf
-    steps:
-    - name: Checkout code
-      uses: actions/checkout@v4
-      with:
-<<<<<<< HEAD
+    steps:
+    - name: Checkout code
+      uses: actions/checkout@v4
+      with:
         fetch-depth: 0  # Need full history for merge
-=======
-        fetch-depth: 0
->>>>>>> dd25accf
         token: ${{ secrets.GITHUB_TOKEN }}
 
     - name: Configure git
       run: |
-<<<<<<< HEAD
         git config user.name "github-actions[bot]"
         git config user.email "github-actions[bot]@users.noreply.github.com"
 
@@ -845,36 +657,4 @@
         RELEASE_BRANCH=${GITHUB_REF#refs/heads/}
         echo "Deleting release branch: $RELEASE_BRANCH"
         git push origin --delete $RELEASE_BRANCH
-        echo "✅ Cleaned up release branch"
-=======
-        git config --global user.name "github-actions[bot]"
-        git config --global user.email "github-actions[bot]@users.noreply.github.com"
-
-    - name: Merge release to main
-      run: |
-        # Get the commit hash of the current tag
-        TAG_COMMIT=$(git rev-list -n 1 ${{ github.ref_name }})
-        echo "Tag commit: $TAG_COMMIT"
-        
-        # Checkout main branch
-        git checkout main
-        git pull origin main
-        
-        # Merge the tagged commit into main
-        git merge $TAG_COMMIT --no-edit -m "Merge release ${{ github.ref_name }} into main"
-        
-        # Push changes to main
-        git push origin main
-
-    - name: Create develop merge commit
-      run: |
-        # Also merge back to develop to keep it in sync
-        git checkout develop
-        git pull origin develop
-        
-        # Merge main into develop to include any release-specific changes
-        git merge main --no-edit -m "Merge main back to develop after release ${{ github.ref_name }}"
-        
-        # Push changes to develop
-        git push origin develop
->>>>>>> dd25accf
+        echo "✅ Cleaned up release branch"